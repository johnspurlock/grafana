---
aliases:
  - ../features/dashboard/dashboards/
  - dashboard-manage/
title: Public dashboards
weight: 8
---

# Public dashboards

{{% admonition type="note" %}}

This feature is in [public preview](/docs/release-life-cycle/).

{{% /admonition %}}

{{% admonition type="caution" %}}

Making your dashboard public could result in a large number of queries to the data sources used by your dashboard.
This can be mitigated by utilizing the enterprise [caching]({{< relref "../../administration/data-source-management/#query-caching" >}}) and/or rate limiting features.

{{% /admonition %}}

Public dashboards allow you to share your Grafana dashboard with anyone. This is useful when you want to make your dashboard available to the world without requiring access to your Grafana organization. This differs from [dashboard sharing]({{< relref "../share-dashboards-panels" >}}), which either requires recipients to be users in the same Grafana organization or provides limited information, as with a snapshot.

You can see a list of all your public dashboards in one place by navigating to **Dashboards > Public dashboards**. For each dashboard in the list, the page displays the status, a link to view the dashboard, a link to the public dashboard configuration, and the option to revoke the public URL.

## Security implications of making your dashboard public

- Anyone with the URL can access the dashboard.
- Public dashboards are read-only.
- Arbitrary queries **cannot** be run against your data sources through public dashboards. Public dashboards can only execute the
  queries stored on the original dashboard.

## Enable the feature

Add the `publicDashboards` feature toggle to your `custom.ini` file.

```
[feature_toggles]
publicDashboards = true
```

If you are using Docker, use an environment variable to enable public dashboards:

```
--env GF_FEATURE_TOGGLES_ENABLE=publicDashboards
```

{{% admonition type="note" %}}

For Grafana Cloud (Pro and Advanced only), contact support to have the feature enabled.

{{% /admonition %}}

## Make a dashboard public

1. Click the sharing icon in the dashboard header.
1. Click the **Public dashboard** tab.
1. Acknowledge the implications of making the dashboard public by selecting all the checkboxes.
1. Click **Generate public URL** to make the dashboard public and make your link live.
1. Copy the public dashboard link if you'd like to share it. You can always come back later for it.

Once you've made the dashboard public, a **Public** tag is displayed in the header of the dashboard.

## Pause access

1. Click the sharing icon in the dashboard header.
1. Click the **Public dashboard** tab.
1. Enable the **Pause sharing dashboard** toggle.

The dashboard is no longer accessible, even with the link, until you make it shareable again.

## Revoke access

1. Click the sharing icon in the dashboard header.
1. Click the **Public dashboard** tab.
1. Click **Revoke public URL** to delete the public dashboard.

The link no longer works. You must create a new public URL, as in [Make a dashboard public](#make-a-dashboard-public).

## Email sharing

{{% admonition type="note" %}}

<<<<<<< HEAD
Available in [public preview](/docs/release-life-cycle/) in [Grafana Cloud Pro and Advanced](/docs/grafana-cloud). Please contact support to have the feature enabled.

{{% /admonition %}}

Email sharing allows you to share your public dashboard with only specific people by email, instead of having it accessible to anyone with the URL. When you use email sharing, recipients receive a one-time use link that's valid for **one hour**. Once the link is used, the viewer has access to the public dashboard for **30 days**.

=======
Available in [public preview](/docs/release-life-cycle/) in [Grafana Cloud Pro and Advanced](/docs/grafana-cloud). This feature will have a cost by active users after being promoted into general availability.

Please contact support to have the feature enabled.

{{% /admonition %}}

Email sharing allows you to share your public dashboard with only specific people by email, instead of having it accessible to anyone with the URL. When you use email sharing, recipients receive a one-time use link that's valid for **one hour**. Once the link is used, the viewer has access to the public dashboard for **30 days**.

>>>>>>> 32be98b0
### Invite a viewer

1. Click the sharing icon in the dashboard header.
1. Click the **Public dashboard** tab.
1. Acknowledge the implications of making the dashboard public by selecting all the checkboxes.
1. Click **Generate public URL** to make the dashboard public and make your link live.
1. Under Can view dashboard, click **Only specified people**.
1. Enter the email you want to share the public dashboard with.
1. Click **Invite**.
1. The recipient will receive an email with a one-time use link.

### Viewers requesting access

If a viewer without access tries to navigate to the public dashboard, they'll be asked to request access by providing their email. They will receive an email with a new one-time use link if the email they provided has already been invited to view the public dashboard and has not been revoked.

If the viewer doesn't have an invitation or it's been revoked, you won't be notified and no link is sent.

### Revoke access for a viewer

1. Click the sharing icon in the dashboard header.
1. Click the **Public dashboard** tab.
1. Click **Revoke** on the viewer you'd like to revoke access for.

Immediately, the viewer no longer has access to the public dashboard, nor can they use any existing one-time use links they may have.

### Reinvite a viewer

1. Click the sharing icon in the dashboard header.
1. Click the **Public dashboard** tab.
1. Click **Resend** on the viewer you'd like to re-share the public dashboard with.

The viewer will receive an email with a new one-time use link. This will invalidate all previously issued links for that viewer.

### View public dashboard users

To see a list of users who have accessed your dashboard by way of email sharing, take the following steps:

1. In the main sidebar navigation, click **Administration**.
1. Click **Users**.
1. Click the **Public dashboard users** tab.

From here, you can see the earliest time a user has been active in a dashboard, which public dashboards they have access to, and their role.

### Access limitations

One-time use links use browser cookies, so when a viewer is granted access through one of these links, they will only have access on the browser they used to claim the link.

A single viewer cannot generate multiple valid one-time use links. When a new one-time use link is issued for a viewer, all previous ones are invalidated.

If a Grafana user has read access to the parent dashboard, they can view the public dashboard without needing to have access granted.

## Assess public dashboard usage

{{% admonition type="note" %}}
Available in [Grafana Enterprise]({{< relref "../../introduction/grafana-enterprise/" >}}) and [Grafana Cloud Pro and Advanced](/docs/grafana-cloud).
{{% /admonition %}}

You can check usage analytics about your public dashboard by clicking the insights icon in the dashboard header:

{{< figure src="/media/docs/grafana/dashboards/screenshot-dashboard-insights.png" max-width="400px" class="docs-image--no-shadow" alt="Dashboard insights icon" >}}

Learn more about the kind of information provided in the [dashboard insights documentation]({{< relref "../assess-dashboard-usage/#dashboard-insights" >}}).

## Supported data sources

Public dashboards _should_ work with any data source that has the properties `backend` and `alerting` both set to true in its `package.json`. However, this can't always be
guaranteed because plugin developers can override this functionality. The following lists include data sources confirmed to work with public dashboards and data sources that should work, but have not been confirmed as compatible.

### Confirmed:

<table>
  <tr>
    <td>
      <ul>
        <li>Altinity plugin for ClickHouse</li>
        <li>ClickHouse</li>
        <li>Elasticsearch</li>
        <li>Graphite</li>
        <li>Infinity</li>
        <li>InfluxDB</li>
        <li>Loki</li>
        <li>Microsoft SQL Server</li>
      </ul>
    </td>
    <td>
      <ul>
        <li>MongoDB</li>
        <li>MySQL</li>
        <li>OpenTSDB</li>
        <li>Oracle Database</li>
        <li>PostgreSQL</li>
        <li>Prometheus</li>
        <li>Redis</li>
        <li>SQLite</li>
      </ul>
    </td>
  </tr>
</table>

### Unconfirmed:

{{% admonition type="note" %}}

If you've confirmed one of these data sources work with public dashboards, let us know in our [Github](https://github.com/grafana/grafana/discussions/49253) discussion, and we'll mark it as confirmed!

{{% /admonition %}}

<table>
  <tr>
    <td>
      <ul>
        <li>Amazon Athena</li>
        <li>Amazon Redshift</li>
        <li>Amazon Timestream</li>
        <li>Apache Cassandra</li>
        <li>AppDynamics</li>
        <li>Azure Data Explorer Datasource</li>
        <li>Azure Monitor</li>
        <li>CSV</li>
        <li>CloudWatch</li>
        <li>DB2 Datasource</li>
        <li>Databricks</li>
        <li>Datadog</li>
        <li>Dataset</li>
        <li>Druid</li>
      </ul>
    </td>
    <td>
      <ul>
        <li>Dynatrace</li>
        <li>GitHub</li>
        <li>Google BigQuery</li>
        <li>Grafana for YNAB</li>
        <li>Honeycomb</li>
        <li>Jira</li>
        <li>Mock</li>
        <li>Neo4j Datasource</li>
        <li>New Relic</li>
        <li>OPC UA (Unified Architecture)</li>
        <li>Open Distro for Elasticsearch</li>
        <li>OpenSearch</li>
        <li>Orbit</li>
        <li>SAP HANA®</li>
      </ul>
    </td>
    <td>
      <ul>
        <li>Salesforce</li>
        <li>Sentry</li>
        <li>ServiceNow</li>
        <li>Snowflake</li>
        <li>Splunk</li>
        <li>Splunk Infrastructure Monitoring</li>
        <li>Sqlyze data source</li>
        <li>TDengine</li>
        <li>Vertica</li>
        <li>Wavefront</li>
        <li>X-Ray</li>
        <li>kdb+</li>
        <li>simple grpc data source</li>
      </ul>
    </td>
  </tr>
</table>

## Limitations

- Panels that use frontend data sources will fail to fetch data.
- Template variables are not currently supported, but support is planned in the future.
- Exemplars will be omitted from the panel.
- Only annotations that query the `-- Grafana --` data source are supported.
- Organization annotations are not supported.
- Grafana Live and real-time event streams are not supported.
- Library panels are currently not supported, but support is planned in the future.
- Data sources using Reverse Proxy functionality are not supported.

We're excited to share this enhancement with you and we’d love your feedback! Please check out the [Github](https://github.com/grafana/grafana/discussions/49253) discussion and join the conversation.

## Custom branding

If you're a Grafana Enterprise customer, you can use custom branding to change the appearance of a public dashboard footer. For more information, refer to [Custom branding](https://grafana.com/docs/grafana/latest/setup-grafana/configure-grafana/configure-custom-branding/).<|MERGE_RESOLUTION|>--- conflicted
+++ resolved
@@ -83,23 +83,14 @@
 
 {{% admonition type="note" %}}
 
-<<<<<<< HEAD
-Available in [public preview](/docs/release-life-cycle/) in [Grafana Cloud Pro and Advanced](/docs/grafana-cloud). Please contact support to have the feature enabled.
+Available in [public preview](/docs/release-life-cycle/) in [Grafana Cloud Pro and Advanced](/docs/grafana-cloud). This feature will have a cost by active users after being promoted into general availability.
+
+Please contact support to have the feature enabled.
 
 {{% /admonition %}}
 
 Email sharing allows you to share your public dashboard with only specific people by email, instead of having it accessible to anyone with the URL. When you use email sharing, recipients receive a one-time use link that's valid for **one hour**. Once the link is used, the viewer has access to the public dashboard for **30 days**.
 
-=======
-Available in [public preview](/docs/release-life-cycle/) in [Grafana Cloud Pro and Advanced](/docs/grafana-cloud). This feature will have a cost by active users after being promoted into general availability.
-
-Please contact support to have the feature enabled.
-
-{{% /admonition %}}
-
-Email sharing allows you to share your public dashboard with only specific people by email, instead of having it accessible to anyone with the URL. When you use email sharing, recipients receive a one-time use link that's valid for **one hour**. Once the link is used, the viewer has access to the public dashboard for **30 days**.
-
->>>>>>> 32be98b0
 ### Invite a viewer
 
 1. Click the sharing icon in the dashboard header.
