--- conflicted
+++ resolved
@@ -157,10 +157,6 @@
 		HooksService:              hooksService,
 		CacheService:              cacheService,
 		SQLStore:                  sqlStore,
-<<<<<<< HEAD
-		legacyDataRequestHandler:  legacyDataRequestHandler, // TODO: remove.
-=======
->>>>>>> 72be2d57
 		AlertEngine:               alertEngine,
 		PluginRequestValidator:    pluginRequestValidator,
 		pluginClient:              pluginClient,
