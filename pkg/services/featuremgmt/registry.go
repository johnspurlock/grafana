--- conflicted
+++ resolved
@@ -543,19 +543,18 @@
 			Owner:        grafanaObservabilityLogsSquad,
 		},
 		{
-<<<<<<< HEAD
+			Name:         "pluginsFrontendSandbox",
+			Description:  "Enables the plugins frontend sandbox",
+			State:        FeatureStateAlpha,
+			FrontendOnly: true,
+			Owner:        grafanaPluginsPlatformSquad,
+		},
+		{
 			Name:         "dashboardEmbed",
 			Description:  "Allow embedding dashboard for external use in Code editors",
 			FrontendOnly: true,
 			State:        FeatureStateAlpha,
 			Owner:        grafanaAsCodeSquad,
-=======
-			Name:         "pluginsFrontendSandbox",
-			Description:  "Enables the plugins frontend sandbox",
-			State:        FeatureStateAlpha,
-			FrontendOnly: true,
-			Owner:        grafanaPluginsPlatformSquad,
->>>>>>> c46395ad
 		},
 	}
 )