// NOTE: This file was auto generated.  DO NOT EDIT DIRECTLY!
// To change feature flags, edit:
//  pkg/services/featuremgmt/registry.go
// Then run tests in:
//  pkg/services/featuremgmt/toggles_gen_test.go

package featuremgmt

const (
	// FlagTrimDefaults
	// Use cue schema to remove values that will be applied automatically
	FlagTrimDefaults = "trimDefaults"

	// FlagDisableEnvelopeEncryption
	// Disable envelope encryption (emergency only)
	FlagDisableEnvelopeEncryption = "disableEnvelopeEncryption"

	// FlagLiveServiceWebWorker
	// This will use a webworker thread to processes events rather than the main thread
	FlagLiveServiceWebWorker = "live-service-web-worker"

	// FlagQueryOverLive
	// Use Grafana Live WebSocket to execute backend queries
	FlagQueryOverLive = "queryOverLive"

	// FlagPanelTitleSearch
	// Search for dashboards using panel title
	FlagPanelTitleSearch = "panelTitleSearch"

	// FlagPrometheusAzureOverrideAudience
	// Experimental. Allow override default AAD audience for Azure Prometheus endpoint
	FlagPrometheusAzureOverrideAudience = "prometheusAzureOverrideAudience"

	// FlagPublicDashboards
	// Enables public access to dashboards
	FlagPublicDashboards = "publicDashboards"

	// FlagPublicDashboardsEmailSharing
	// Enables public dashboard sharing to be restricted to only allowed emails
	FlagPublicDashboardsEmailSharing = "publicDashboardsEmailSharing"

	// FlagLokiExperimentalStreaming
	// Support new streaming approach for loki (prototype, needs special loki build)
	FlagLokiExperimentalStreaming = "lokiExperimentalStreaming"

	// FlagFeatureHighlights
	// Highlight Grafana Enterprise features
	FlagFeatureHighlights = "featureHighlights"

	// FlagMigrationLocking
	// Lock database during migrations
	FlagMigrationLocking = "migrationLocking"

	// FlagStorage
	// Configurable storage for dashboards, datasources, and resources
	FlagStorage = "storage"

	// FlagExploreMixedDatasource
	// Enable mixed datasource in Explore
	FlagExploreMixedDatasource = "exploreMixedDatasource"

	// FlagNewTraceViewHeader
	// Shows the new trace view header
	FlagNewTraceViewHeader = "newTraceViewHeader"

	// FlagCorrelations
	// Correlations page
	FlagCorrelations = "correlations"

	// FlagDatasourceQueryMultiStatus
	// Introduce HTTP 207 Multi Status for api/ds/query
	FlagDatasourceQueryMultiStatus = "datasourceQueryMultiStatus"

	// FlagTraceToMetrics
	// Enable trace to metrics links
	FlagTraceToMetrics = "traceToMetrics"

	// FlagNewDBLibrary
	// Use jmoiron/sqlx rather than xorm for a few backend services
	FlagNewDBLibrary = "newDBLibrary"

	// FlagValidateDashboardsOnSave
	// Validate dashboard JSON POSTed to api/dashboards/db
	FlagValidateDashboardsOnSave = "validateDashboardsOnSave"

	// FlagAutoMigrateOldPanels
	// Migrate old angular panels to supported versions (graph, table-old, worldmap, etc)
	FlagAutoMigrateOldPanels = "autoMigrateOldPanels"

	// FlagDisableAngular
	// Dynamic flag to disable angular at runtime. The preferred method is to set `angular_support_enabled` to `false` in the [security] settings, which allows you to change the state at runtime.
	FlagDisableAngular = "disableAngular"

	// FlagPrometheusWideSeries
	// Enable wide series responses in the Prometheus datasource
	FlagPrometheusWideSeries = "prometheusWideSeries"

	// FlagCanvasPanelNesting
	// Allow elements nesting
	FlagCanvasPanelNesting = "canvasPanelNesting"

	// FlagScenes
	// Experimental framework to build interactive dashboards
	FlagScenes = "scenes"

	// FlagDisableSecretsCompatibility
	// Disable duplicated secret storage in legacy tables
	FlagDisableSecretsCompatibility = "disableSecretsCompatibility"

	// FlagLogRequestsInstrumentedAsUnknown
	// Logs the path for requests that are instrumented as unknown
	FlagLogRequestsInstrumentedAsUnknown = "logRequestsInstrumentedAsUnknown"

	// FlagDataConnectionsConsole
	// Enables a new top-level page called Connections. This page is an experiment that provides a better experience when you install and configure data sources and other plugins.
	FlagDataConnectionsConsole = "dataConnectionsConsole"

	// FlagTopnav
	// Enables new top navigation and page layouts
	FlagTopnav = "topnav"

	// FlagGrpcServer
	// Run the GRPC server
	FlagGrpcServer = "grpcServer"

	// FlagEntityStore
	// SQL-based entity store (requires storage flag also)
	FlagEntityStore = "entityStore"

	// FlagCloudWatchCrossAccountQuerying
	// Enables cross-account querying in CloudWatch datasources
	FlagCloudWatchCrossAccountQuerying = "cloudWatchCrossAccountQuerying"

	// FlagRedshiftAsyncQueryDataSupport
	// Enable async query data support for Redshift
	FlagRedshiftAsyncQueryDataSupport = "redshiftAsyncQueryDataSupport"

	// FlagAthenaAsyncQueryDataSupport
	// Enable async query data support for Athena
	FlagAthenaAsyncQueryDataSupport = "athenaAsyncQueryDataSupport"

	// FlagNewPanelChromeUI
	// Show updated look and feel of grafana-ui PanelChrome: panel header, icons, and menu
	FlagNewPanelChromeUI = "newPanelChromeUI"

	// FlagShowDashboardValidationWarnings
	// Show warnings when dashboards do not validate against the schema
	FlagShowDashboardValidationWarnings = "showDashboardValidationWarnings"

	// FlagMysqlAnsiQuotes
	// Use double quotes to escape keyword in a MySQL query
	FlagMysqlAnsiQuotes = "mysqlAnsiQuotes"

	// FlagAccessControlOnCall
	// Access control primitives for OnCall
	FlagAccessControlOnCall = "accessControlOnCall"

	// FlagNestedFolders
	// Enable folder nesting
	FlagNestedFolders = "nestedFolders"

	// FlagAccessTokenExpirationCheck
	// Enable OAuth access_token expiration check and token refresh using the refresh_token
	FlagAccessTokenExpirationCheck = "accessTokenExpirationCheck"

	// FlagShowTraceId
	// Show trace ids for requests
	FlagShowTraceId = "showTraceId"

	// FlagEmptyDashboardPage
	// Enable the redesigned user interface of a dashboard page that includes no panels
	FlagEmptyDashboardPage = "emptyDashboardPage"

	// FlagDisablePrometheusExemplarSampling
	// Disable Prometheus exemplar sampling
	FlagDisablePrometheusExemplarSampling = "disablePrometheusExemplarSampling"

	// FlagAlertingBacktesting
	// Rule backtesting API for alerting
	FlagAlertingBacktesting = "alertingBacktesting"

	// FlagEditPanelCSVDragAndDrop
	// Enables drag and drop for CSV and Excel files
	FlagEditPanelCSVDragAndDrop = "editPanelCSVDragAndDrop"

	// FlagAlertingNoNormalState
	// Stop maintaining state of alerts that are not firing
	FlagAlertingNoNormalState = "alertingNoNormalState"

	// FlagLogsSampleInExplore
	// Enables access to the logs sample feature in Explore
	FlagLogsSampleInExplore = "logsSampleInExplore"

	// FlagLogsContextDatasourceUi
	// Allow datasource to provide custom UI for context view
	FlagLogsContextDatasourceUi = "logsContextDatasourceUi"

	// FlagLokiQuerySplitting
	// Split large interval queries into subqueries with smaller time intervals
	FlagLokiQuerySplitting = "lokiQuerySplitting"

	// FlagLokiQuerySplittingConfig
	// Give users the option to configure split durations for Loki queries
	FlagLokiQuerySplittingConfig = "lokiQuerySplittingConfig"

	// FlagIndividualCookiePreferences
	// Support overriding cookie preferences per user
	FlagIndividualCookiePreferences = "individualCookiePreferences"

	// FlagOnlyExternalOrgRoleSync
	// Prohibits a user from changing organization roles synced with external auth providers
	FlagOnlyExternalOrgRoleSync = "onlyExternalOrgRoleSync"

	// FlagTraceqlSearch
	// Enables the &#39;TraceQL Search&#39; tab for the Tempo datasource which provides a UI to generate TraceQL queries
	FlagTraceqlSearch = "traceqlSearch"

	// FlagPrometheusMetricEncyclopedia
	// Replaces the Prometheus query builder metric select option with a paginated and filterable component
	FlagPrometheusMetricEncyclopedia = "prometheusMetricEncyclopedia"

	// FlagTimeSeriesTable
	// Enable time series table transformer &amp; sparkline cell type
	FlagTimeSeriesTable = "timeSeriesTable"

	// FlagPrometheusResourceBrowserCache
	// Displays browser caching options in Prometheus data source configuration
	FlagPrometheusResourceBrowserCache = "prometheusResourceBrowserCache"

	// FlagInfluxdbBackendMigration
	// Query InfluxDB InfluxQL without the proxy
	FlagInfluxdbBackendMigration = "influxdbBackendMigration"

	// FlagClientTokenRotation
	// Replaces the current in-request token rotation so that the client initiates the rotation
	FlagClientTokenRotation = "clientTokenRotation"

	// FlagPrometheusDataplane
	// Changes responses to from Prometheus to be compliant with the dataplane specification. In particular it sets the numeric Field.Name from &#39;Value&#39; to the value of the `__name__` label when present.
	FlagPrometheusDataplane = "prometheusDataplane"

	// FlagLokiMetricDataplane
	// Changes metric responses from Loki to be compliant with the dataplane specification.
	FlagLokiMetricDataplane = "lokiMetricDataplane"

	// FlagDataplaneFrontendFallback
	// Support dataplane contract field name change for transformations and field name matchers where the name is different
	FlagDataplaneFrontendFallback = "dataplaneFrontendFallback"

	// FlagDisableSSEDataplane
	// Disables dataplane specific processing in server side expressions.
	FlagDisableSSEDataplane = "disableSSEDataplane"

	// FlagAlertStateHistoryLokiSecondary
	// Enable Grafana to write alert state history to an external Loki instance in addition to Grafana annotations.
	FlagAlertStateHistoryLokiSecondary = "alertStateHistoryLokiSecondary"

	// FlagAlertingNotificationsPoliciesMatchingInstances
	// Enables the preview of matching instances for notification policies
	FlagAlertingNotificationsPoliciesMatchingInstances = "alertingNotificationsPoliciesMatchingInstances"

	// FlagAlertStateHistoryLokiPrimary
	// Enable a remote Loki instance as the primary source for state history reads.
	FlagAlertStateHistoryLokiPrimary = "alertStateHistoryLokiPrimary"

	// FlagAlertStateHistoryLokiOnly
	// Disable Grafana alerts from emitting annotations when a remote Loki instance is available.
	FlagAlertStateHistoryLokiOnly = "alertStateHistoryLokiOnly"

	// FlagUnifiedRequestLog
	// Writes error logs to the request logger
	FlagUnifiedRequestLog = "unifiedRequestLog"

	// FlagRenderAuthJWT
	// Uses JWT-based auth for rendering instead of relying on remote cache
	FlagRenderAuthJWT = "renderAuthJWT"

	// FlagPyroscopeFlameGraph
	// Changes flame graph to pyroscope one
	FlagPyroscopeFlameGraph = "pyroscopeFlameGraph"

	// FlagExternalServiceAuth
	// Starts an OAuth2 authentication provider for external services
	FlagExternalServiceAuth = "externalServiceAuth"

	// FlagRefactorVariablesTimeRange
	// Refactor time range variables flow to reduce number of API calls made when query variables are chained
	FlagRefactorVariablesTimeRange = "refactorVariablesTimeRange"

	// FlagUseCachingService
	// When turned on, the new query and resource caching implementation using a wire service inject will be used in place of the previous middleware implementation
	FlagUseCachingService = "useCachingService"

	// FlagEnableElasticsearchBackendQuerying
	// Enable the processing of queries and responses in the Elasticsearch data source through backend
	FlagEnableElasticsearchBackendQuerying = "enableElasticsearchBackendQuerying"

	// FlagAdvancedDataSourcePicker
	// Enable a new data source picker with contextual information, recently used order and advanced mode
	FlagAdvancedDataSourcePicker = "advancedDataSourcePicker"

	// FlagFaroDatasourceSelector
	// Enable the data source selector within the Frontend Apps section of the Frontend Observability
	FlagFaroDatasourceSelector = "faroDatasourceSelector"

	// FlagEnableDatagridEditing
	// Enables the edit functionality in the datagrid panel
	FlagEnableDatagridEditing = "enableDatagridEditing"

	// FlagDataSourcePageHeader
	// Apply new pageHeader UI in data source edit page
	FlagDataSourcePageHeader = "dataSourcePageHeader"

	// FlagExtraThemes
	// Enables extra themes
	FlagExtraThemes = "extraThemes"

	// FlagLokiPredefinedOperations
	// Adds predefined query operations to Loki query editor
	FlagLokiPredefinedOperations = "lokiPredefinedOperations"

	// FlagPluginsFrontendSandbox
	// Enables the plugins frontend sandbox
	FlagPluginsFrontendSandbox = "pluginsFrontendSandbox"

	// FlagSqlDatasourceDatabaseSelection
	// Enables previous SQL data source dataset dropdown behavior
	FlagSqlDatasourceDatabaseSelection = "sqlDatasourceDatabaseSelection"

	// FlagCloudWatchLogsMonacoEditor
	// Enables the Monaco editor for CloudWatch Logs queries
	FlagCloudWatchLogsMonacoEditor = "cloudWatchLogsMonacoEditor"

	// FlagExploreScrollableLogsContainer
	// Improves the scrolling behavior of logs in Explore
	FlagExploreScrollableLogsContainer = "exploreScrollableLogsContainer"

	// FlagRecordedQueriesMulti
	// Enables writing multiple items from a single query within Recorded Queries
	FlagRecordedQueriesMulti = "recordedQueriesMulti"

<<<<<<< HEAD
	// FlagAllowedCookieRegexPattern
	// Enables regular expression matcher for allowed cookies
	FlagAllowedCookieRegexPattern = "allowedCookieRegexPattern"
=======
	// FlagAlertingLokiRangeToInstant
	// Rewrites eligible loki range queries to instant queries
	FlagAlertingLokiRangeToInstant = "alertingLokiRangeToInstant"

	// FlagFlameGraphV2
	// New version of flame graph with new features
	FlagFlameGraphV2 = "flameGraphV2"
>>>>>>> a50afe67
)<|MERGE_RESOLUTION|>--- conflicted
+++ resolved
@@ -339,17 +339,15 @@
 	// Enables writing multiple items from a single query within Recorded Queries
 	FlagRecordedQueriesMulti = "recordedQueriesMulti"
 
-<<<<<<< HEAD
+	// FlagAlertingLokiRangeToInstant
+	// Rewrites eligible loki range queries to instant queries
+	FlagAlertingLokiRangeToInstant = "alertingLokiRangeToInstant"
+
+	// FlagFlameGraphV2
+	// New version of flame graph with new features
+	FlagFlameGraphV2 = "flameGraphV2"
+
 	// FlagAllowedCookieRegexPattern
 	// Enables regular expression matcher for allowed cookies
 	FlagAllowedCookieRegexPattern = "allowedCookieRegexPattern"
-=======
-	// FlagAlertingLokiRangeToInstant
-	// Rewrites eligible loki range queries to instant queries
-	FlagAlertingLokiRangeToInstant = "alertingLokiRangeToInstant"
-
-	// FlagFlameGraphV2
-	// New version of flame graph with new features
-	FlagFlameGraphV2 = "flameGraphV2"
->>>>>>> a50afe67
 )