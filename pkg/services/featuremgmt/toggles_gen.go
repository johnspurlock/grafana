--- conflicted
+++ resolved
@@ -123,13 +123,11 @@
 	// Lock database during migrations
 	FlagMigrationLocking = "migrationLocking"
 
-<<<<<<< HEAD
 	// FlagStorage
 	// Configurable storage for dashboards, datasources, and resources
 	FlagStorage = "storage"
-=======
+
 	// FlagAzureMonitorResourcePickerForMetrics
 	// New UI for Azure Monitor Metrics Query
 	FlagAzureMonitorResourcePickerForMetrics = "azureMonitorResourcePickerForMetrics"
->>>>>>> ecdbcd49
 )