// NOTE: This file was auto generated.  DO NOT EDIT DIRECTLY!
// To change feature flags, edit:
//  pkg/services/featuremgmt/registry.go
// Then run tests in:
//  pkg/services/featuremgmt/toggles_gen_test.go

package featuremgmt

const (
	// FlagReturnUnameHeader
	// Return user login as header for authenticated requests
	FlagReturnUnameHeader = "returnUnameHeader"

	// FlagAlertingBigTransactions
	// Use big transactions for alerting database writes
	FlagAlertingBigTransactions = "alertingBigTransactions"

	// FlagTrimDefaults
	// Use cue schema to remove values that will be applied automatically
	FlagTrimDefaults = "trimDefaults"

	// FlagDisableEnvelopeEncryption
	// Disable envelope encryption (emergency only)
	FlagDisableEnvelopeEncryption = "disableEnvelopeEncryption"

	// FlagDatabaseMetrics
	// Add Prometheus metrics for database tables
	FlagDatabaseMetrics = "database_metrics"

	// FlagDashboardPreviews
	// Create and show thumbnails for dashboard search results
	FlagDashboardPreviews = "dashboardPreviews"

	// FlagDashboardPreviewsAdmin
	// Manage the dashboard previews crawler process from the UI
	FlagDashboardPreviewsAdmin = "dashboardPreviewsAdmin"

	// FlagLiveConfig
	// Save Grafana Live configuration in SQL tables
	FlagLiveConfig = "live-config"

	// FlagLivePipeline
	// Enable a generic live processing pipeline
	FlagLivePipeline = "live-pipeline"

	// FlagLiveServiceWebWorker
	// This will use a webworker thread to processes events rather than the main thread
	FlagLiveServiceWebWorker = "live-service-web-worker"

	// FlagQueryOverLive
	// Use Grafana Live WebSocket to execute backend queries
	FlagQueryOverLive = "queryOverLive"

	// FlagPanelTitleSearch
	// Search for dashboards using panel title
	FlagPanelTitleSearch = "panelTitleSearch"

	// FlagTempoApmTable
	// Show APM table
	FlagTempoApmTable = "tempoApmTable"

	// FlagPrometheusAzureOverrideAudience
	// Experimental. Allow override default AAD audience for Azure Prometheus endpoint
	FlagPrometheusAzureOverrideAudience = "prometheusAzureOverrideAudience"

	// FlagShowFeatureFlagsInUI
	// Show feature flags in the settings UI
	FlagShowFeatureFlagsInUI = "showFeatureFlagsInUI"

	// FlagPublicDashboards
	// Enables public access to dashboards
	FlagPublicDashboards = "publicDashboards"

	// FlagPublicDashboardsEmailSharing
	// Allows public dashboard sharing to be restricted to only allowed emails
	FlagPublicDashboardsEmailSharing = "publicDashboardsEmailSharing"

	// FlagLokiLive
	// Support WebSocket streaming for loki (early prototype)
	FlagLokiLive = "lokiLive"

	// FlagLokiDataframeApi
	// Use experimental loki api for WebSocket streaming (early prototype)
	FlagLokiDataframeApi = "lokiDataframeApi"

	// FlagLokiMonacoEditor
	// Access to Monaco query editor for Loki
	FlagLokiMonacoEditor = "lokiMonacoEditor"

	// FlagSwaggerUi
	// Serves swagger UI
	FlagSwaggerUi = "swaggerUi"

	// FlagFeatureHighlights
	// Highlight Grafana Enterprise features
	FlagFeatureHighlights = "featureHighlights"

	// FlagDashboardComments
	// Enable dashboard-wide comments
	FlagDashboardComments = "dashboardComments"

	// FlagAnnotationComments
	// Enable annotation comments
	FlagAnnotationComments = "annotationComments"

	// FlagMigrationLocking
	// Lock database during migrations
	FlagMigrationLocking = "migrationLocking"

	// FlagStorage
	// Configurable storage for dashboards, datasources, and resources
	FlagStorage = "storage"

	// FlagK8s
	// Explore native k8s integrations
	FlagK8s = "k8s"

	// FlagK8sDashboards
	// Save dashboards via k8s
	FlagK8sDashboards = "k8sDashboards"

	// FlagSupportBundles
	// Support bundles for troubleshooting
	FlagSupportBundles = "supportBundles"

	// FlagDashboardsFromStorage
	// Load dashboards from the generic storage interface
	FlagDashboardsFromStorage = "dashboardsFromStorage"

	// FlagExport
	// Export grafana instance (to git, etc)
	FlagExport = "export"

	// FlagAzureMonitorResourcePickerForMetrics
	// New UI for Azure Monitor Metrics Query
	FlagAzureMonitorResourcePickerForMetrics = "azureMonitorResourcePickerForMetrics"

	// FlagExploreMixedDatasource
	// Enable mixed datasource in Explore
	FlagExploreMixedDatasource = "exploreMixedDatasource"

	// FlagTracing
	// Adds trace ID to error notifications
	FlagTracing = "tracing"

	// FlagCommandPalette
	// Enable command palette
	FlagCommandPalette = "commandPalette"

	// FlagCorrelations
	// Correlations page
	FlagCorrelations = "correlations"

	// FlagCloudWatchDynamicLabels
	// Use dynamic labels instead of alias patterns in CloudWatch datasource
	FlagCloudWatchDynamicLabels = "cloudWatchDynamicLabels"

	// FlagDatasourceQueryMultiStatus
	// Introduce HTTP 207 Multi Status for api/ds/query
	FlagDatasourceQueryMultiStatus = "datasourceQueryMultiStatus"

	// FlagTraceToMetrics
	// Enable trace to metrics links
	FlagTraceToMetrics = "traceToMetrics"

	// FlagNewDBLibrary
	// Use jmoiron/sqlx rather than xorm for a few backend services
	FlagNewDBLibrary = "newDBLibrary"

	// FlagValidateDashboardsOnSave
	// Validate dashboard JSON POSTed to api/dashboards/db
	FlagValidateDashboardsOnSave = "validateDashboardsOnSave"

	// FlagAutoMigrateGraphPanels
	// Replace the angular graph panel with timeseries
	FlagAutoMigrateGraphPanels = "autoMigrateGraphPanels"

	// FlagPrometheusWideSeries
	// Enable wide series responses in the Prometheus datasource
	FlagPrometheusWideSeries = "prometheusWideSeries"

	// FlagCanvasPanelNesting
	// Allow elements nesting
	FlagCanvasPanelNesting = "canvasPanelNesting"

	// FlagScenes
	// Experimental framework to build interactive dashboards
	FlagScenes = "scenes"

	// FlagDisableSecretsCompatibility
	// Disable duplicated secret storage in legacy tables
	FlagDisableSecretsCompatibility = "disableSecretsCompatibility"

	// FlagLogRequestsInstrumentedAsUnknown
	// Logs the path for requests that are instrumented as unknown
	FlagLogRequestsInstrumentedAsUnknown = "logRequestsInstrumentedAsUnknown"

	// FlagDataConnectionsConsole
	// Enables a new top-level page called Connections. This page is an experiment that provides a better experience when you install and configure data sources and other plugins.
	FlagDataConnectionsConsole = "dataConnectionsConsole"

	// FlagInternationalization
	// Enables internationalization
	FlagInternationalization = "internationalization"

	// FlagTopnav
	// New top nav and page layouts
	FlagTopnav = "topnav"

	// FlagGrpcServer
	// Run GRPC server
	FlagGrpcServer = "grpcServer"

	// FlagEntityStore
	// SQL-based entity store (requires storage flag also)
	FlagEntityStore = "entityStore"

	// FlagFlameGraph
	// Show the flame graph
	FlagFlameGraph = "flameGraph"

	// FlagCloudWatchCrossAccountQuerying
	// Use cross-account querying in CloudWatch datasource
	FlagCloudWatchCrossAccountQuerying = "cloudWatchCrossAccountQuerying"

	// FlagRedshiftAsyncQueryDataSupport
	// Enable async query data support for Redshift
	FlagRedshiftAsyncQueryDataSupport = "redshiftAsyncQueryDataSupport"

	// FlagAthenaAsyncQueryDataSupport
	// Enable async query data support for Athena
	FlagAthenaAsyncQueryDataSupport = "athenaAsyncQueryDataSupport"

	// FlagIncreaseInMemDatabaseQueryCache
	// Enable more in memory caching for database queries
	FlagIncreaseInMemDatabaseQueryCache = "increaseInMemDatabaseQueryCache"

	// FlagNewPanelChromeUI
	// Show updated look and feel of grafana-ui PanelChrome: panel header, icons, and menu
	FlagNewPanelChromeUI = "newPanelChromeUI"

	// FlagQueryLibrary
	// Reusable query library
	FlagQueryLibrary = "queryLibrary"

	// FlagShowDashboardValidationWarnings
	// Show warnings when dashboards do not validate against the schema
	FlagShowDashboardValidationWarnings = "showDashboardValidationWarnings"

	// FlagMysqlAnsiQuotes
	// Use double quotes to escape keyword in a MySQL query
	FlagMysqlAnsiQuotes = "mysqlAnsiQuotes"

	// FlagDatasourceLogger
	// Logs all datasource requests
	FlagDatasourceLogger = "datasourceLogger"

	// FlagAccessControlOnCall
	// Access control primitives for OnCall
	FlagAccessControlOnCall = "accessControlOnCall"

	// FlagNestedFolders
	// Enable folder nesting
	FlagNestedFolders = "nestedFolders"

	// FlagAccessTokenExpirationCheck
	// Enable OAuth access_token expiration check and token refresh using the refresh_token
	FlagAccessTokenExpirationCheck = "accessTokenExpirationCheck"

	// FlagElasticsearchBackendMigration
	// Use Elasticsearch as backend data source
	FlagElasticsearchBackendMigration = "elasticsearchBackendMigration"

	// FlagDatasourceOnboarding
	// Enable data source onboarding page
	FlagDatasourceOnboarding = "datasourceOnboarding"

	// FlagSecureSocksDatasourceProxy
	// Enable secure socks tunneling for supported core datasources
	FlagSecureSocksDatasourceProxy = "secureSocksDatasourceProxy"

	// FlagAuthnService
	// Use new auth service to perform authentication
	FlagAuthnService = "authnService"

	// FlagSessionRemoteCache
	// Enable using remote cache for user sessions
	FlagSessionRemoteCache = "sessionRemoteCache"

	// FlagDisablePrometheusExemplarSampling
	// Disable Prometheus examplar sampling
	FlagDisablePrometheusExemplarSampling = "disablePrometheusExemplarSampling"

	// FlagAlertingBacktesting
	// Rule backtesting API for alerting
	FlagAlertingBacktesting = "alertingBacktesting"

	// FlagEditPanelCSVDragAndDrop
	// Enables drag and drop for CSV and Excel files
	FlagEditPanelCSVDragAndDrop = "editPanelCSVDragAndDrop"

	// FlagAlertingNoNormalState
	// Stop maintaining state of alerts that are not firing
	FlagAlertingNoNormalState = "alertingNoNormalState"

	// FlagAzureMultipleResourcePicker
	// Azure multiple resource picker
	FlagAzureMultipleResourcePicker = "azureMultipleResourcePicker"

<<<<<<< HEAD
	// FlagApiserver
	// Enable the embedded Grafana K8S apiserver
	FlagApiserver = "apiserver"
=======
	// FlagTopNavCommandPalette
	// Launch the Command Palette from the top navigation search box
	FlagTopNavCommandPalette = "topNavCommandPalette"

	// FlagLogsSampleInExplore
	// Enables access to the logs sample feature in Explore
	FlagLogsSampleInExplore = "logsSampleInExplore"

	// FlagLogsContextDatasourceUi
	// Allow datasource to provide custom UI for context view
	FlagLogsContextDatasourceUi = "logsContextDatasourceUi"
>>>>>>> 3c616da8
)<|MERGE_RESOLUTION|>--- conflicted
+++ resolved
@@ -307,11 +307,10 @@
 	// Azure multiple resource picker
 	FlagAzureMultipleResourcePicker = "azureMultipleResourcePicker"
 
-<<<<<<< HEAD
 	// FlagApiserver
 	// Enable the embedded Grafana K8S apiserver
 	FlagApiserver = "apiserver"
-=======
+
 	// FlagTopNavCommandPalette
 	// Launch the Command Palette from the top navigation search box
 	FlagTopNavCommandPalette = "topNavCommandPalette"
@@ -323,5 +322,4 @@
 	// FlagLogsContextDatasourceUi
 	// Allow datasource to provide custom UI for context view
 	FlagLogsContextDatasourceUi = "logsContextDatasourceUi"
->>>>>>> 3c616da8
 )