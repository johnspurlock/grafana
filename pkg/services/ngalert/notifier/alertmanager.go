--- conflicted
+++ resolved
@@ -124,11 +124,7 @@
 }
 
 func newAlertmanager(orgID int64, cfg *setting.Cfg, store store.AlertingStore, kvStore kvstore.KVStore,
-<<<<<<< HEAD
-	decryptFn alerting.GetDecryptedValueFn, m *metrics.Alertmanager) (*Alertmanager, error) {
-=======
 	peer ClusterPeer, decryptFn alerting.GetDecryptedValueFn, m *metrics.Alertmanager) (*Alertmanager, error) {
->>>>>>> 629768b2
 	am := &Alertmanager{
 		Settings:          cfg,
 		stopc:             make(chan struct{}),
