package guardian

import (
	"context"
	"strconv"

	"github.com/grafana/grafana/pkg/infra/log"
	"github.com/grafana/grafana/pkg/models"
	"github.com/grafana/grafana/pkg/services/accesscontrol"
	"github.com/grafana/grafana/pkg/services/dashboards"
	"github.com/grafana/grafana/pkg/services/sqlstore"
	"github.com/grafana/grafana/pkg/setting"
)

var permissionMap = map[string]models.PermissionType{
	"View":  models.PERMISSION_VIEW,
	"Edit":  models.PERMISSION_EDIT,
	"Admin": models.PERMISSION_ADMIN,
}
var _ DashboardGuardian = new(AccessControlDashboardGuardian)

func NewAccessControlDashboardGuardian(
	ctx context.Context, dashboardId int64, user *models.SignedInUser,
	store sqlstore.Store, ac accesscontrol.AccessControl,
	folderPermissionsService accesscontrol.FolderPermissionsService,
	dashboardPermissionsService accesscontrol.DashboardPermissionsService,
) *AccessControlDashboardGuardian {
	return &AccessControlDashboardGuardian{
		ctx:                         ctx,
		log:                         log.New("dashboard.permissions"),
		dashboardID:                 dashboardId,
		user:                        user,
		store:                       store,
		ac:                          ac,
		folderPermissionsService:    folderPermissionsService,
		dashboardPermissionsService: dashboardPermissionsService,
	}
}

type AccessControlDashboardGuardian struct {
<<<<<<< HEAD
	ctx                context.Context
	log                log.Logger
	dashboardID        int64
	dashboard          *models.Dashboard
	user               *models.SignedInUser
	store              sqlstore.Store
	ac                 accesscontrol.AccessControl
	permissionServices accesscontrol.PermissionsServices
=======
	ctx                         context.Context
	log                         log.Logger
	dashboardID                 int64
	dashboard                   *models.Dashboard
	parentFolderUID             string
	user                        *models.SignedInUser
	store                       sqlstore.Store
	ac                          accesscontrol.AccessControl
	folderPermissionsService    accesscontrol.FolderPermissionsService
	dashboardPermissionsService accesscontrol.DashboardPermissionsService
>>>>>>> a51c2774
}

func (a *AccessControlDashboardGuardian) CanSave() (bool, error) {
	if err := a.loadDashboard(); err != nil {
		return false, err
	}
	if a.dashboard.IsFolder {
		return a.evaluate(accesscontrol.EvalPermission(dashboards.ActionFoldersWrite, folderScope(a.dashboard.Uid)))
	}

	return a.evaluate(accesscontrol.EvalPermission(dashboards.ActionDashboardsWrite, dashboardScope(a.dashboard.Uid)))
}

func (a *AccessControlDashboardGuardian) CanEdit() (bool, error) {
	if err := a.loadDashboard(); err != nil {
		return false, err
	}
	if setting.ViewersCanEdit {
		return a.CanView()
	}
	if a.dashboard.IsFolder {
		return a.evaluate(accesscontrol.EvalPermission(dashboards.ActionFoldersWrite, folderScope(a.dashboard.Uid)))
	}

	return a.evaluate(accesscontrol.EvalPermission(dashboards.ActionDashboardsWrite, dashboardScope(a.dashboard.Uid)))
}

func (a *AccessControlDashboardGuardian) CanView() (bool, error) {
	if err := a.loadDashboard(); err != nil {
		return false, err
	}

	if a.dashboard.IsFolder {
		return a.evaluate(accesscontrol.EvalPermission(dashboards.ActionFoldersRead, dashboards.ScopeFoldersProvider.GetResourceScopeUID(a.dashboard.Uid)))
	}

	return a.evaluate(accesscontrol.EvalPermission(dashboards.ActionDashboardsRead, dashboardScope(a.dashboard.Uid)))
}

func (a *AccessControlDashboardGuardian) CanAdmin() (bool, error) {
	if err := a.loadDashboard(); err != nil {
		return false, err
	}
	if a.dashboard.IsFolder {
		return a.evaluate(accesscontrol.EvalAll(
			accesscontrol.EvalPermission(dashboards.ActionFoldersPermissionsRead, folderScope(a.dashboard.Uid)),
			accesscontrol.EvalPermission(dashboards.ActionFoldersPermissionsWrite, folderScope(a.dashboard.Uid)),
		))
	}

	return a.evaluate(accesscontrol.EvalAll(
		accesscontrol.EvalPermission(dashboards.ActionDashboardsPermissionsRead, dashboardScope(a.dashboard.Uid)),
		accesscontrol.EvalPermission(dashboards.ActionDashboardsPermissionsWrite, dashboardScope(a.dashboard.Uid)),
	))
}

func (a *AccessControlDashboardGuardian) CanDelete() (bool, error) {
	if err := a.loadDashboard(); err != nil {
		return false, err
	}
	if a.dashboard.IsFolder {
		return a.evaluate(accesscontrol.EvalPermission(dashboards.ActionFoldersDelete, folderScope(a.dashboard.Uid)))
	}

	return a.evaluate(accesscontrol.EvalPermission(dashboards.ActionDashboardsDelete, dashboardScope(a.dashboard.Uid)))
}

func (a *AccessControlDashboardGuardian) CanCreate(folderID int64, isFolder bool) (bool, error) {
	if isFolder {
		return a.evaluate(accesscontrol.EvalPermission(dashboards.ActionFoldersCreate))
	}
	folder, err := a.loadParentFolder(folderID)
	if err != nil {
		return false, err
	}
	return a.evaluate(accesscontrol.EvalPermission(dashboards.ActionDashboardsCreate, folderScope(folder.Uid)))
}

func (a *AccessControlDashboardGuardian) evaluate(evaluator accesscontrol.Evaluator) (bool, error) {
	ok, err := a.ac.Evaluate(a.ctx, a.user, evaluator)
	if err != nil {
		a.log.Error("Failed to evaluate access control to folder or dashboard", "error", err, "userId", a.user.UserId, "id", a.dashboardID)
	}
	if !ok && err == nil {
		a.log.Info("Access denied to folder or dashboard", "userId", a.user.UserId, "id", a.dashboardID, "permissions", evaluator.GoString())
	}
	return ok, err
}
func (a *AccessControlDashboardGuardian) CheckPermissionBeforeUpdate(permission models.PermissionType, updatePermissions []*models.DashboardAcl) (bool, error) {
	// always true for access control
	return true, nil
}

// GetAcl translate access control permissions to dashboard acl info
func (a *AccessControlDashboardGuardian) GetAcl() ([]*models.DashboardAclInfoDTO, error) {
	if err := a.loadDashboard(); err != nil {
		return nil, err
	}
<<<<<<< HEAD
	svc := a.permissionServices.GetDashboardService()
=======

	var svc accesscontrol.PermissionsService
>>>>>>> a51c2774
	if a.dashboard.IsFolder {
		svc = a.folderPermissionsService
	} else {
		svc = a.dashboardPermissionsService
	}
	permissions, err := svc.GetPermissions(a.ctx, a.user, strconv.FormatInt(a.dashboard.Id, 10))
	if err != nil {
		return nil, err
	}
	acl := make([]*models.DashboardAclInfoDTO, 0, len(permissions))
	for _, p := range permissions {
		if !p.IsManaged {
			continue
		}
		var role *models.RoleType
		if p.BuiltInRole != "" {
			tmp := models.RoleType(p.BuiltInRole)
			role = &tmp
		}
		acl = append(acl, &models.DashboardAclInfoDTO{
			OrgId:          a.dashboard.OrgId,
			DashboardId:    a.dashboard.Id,
			FolderId:       a.dashboard.FolderId,
			Created:        p.Created,
			Updated:        p.Updated,
			UserId:         p.UserId,
			UserLogin:      p.UserLogin,
			UserEmail:      p.UserEmail,
			TeamId:         p.TeamId,
			TeamEmail:      p.TeamEmail,
			Team:           p.Team,
			Role:           role,
			Permission:     permissionMap[svc.MapActions(p)],
			PermissionName: permissionMap[svc.MapActions(p)].String(),
			Uid:            a.dashboard.Uid,
			Title:          a.dashboard.Title,
			Slug:           a.dashboard.Slug,
			IsFolder:       a.dashboard.IsFolder,
			Url:            a.dashboard.GetUrl(),
			Inherited:      false,
		})
	}
	return acl, nil
}
func (a *AccessControlDashboardGuardian) GetACLWithoutDuplicates() ([]*models.DashboardAclInfoDTO, error) {
	return a.GetAcl()
}
func (a *AccessControlDashboardGuardian) GetHiddenACL(cfg *setting.Cfg) ([]*models.DashboardAcl, error) {
	var hiddenACL []*models.DashboardAcl
	if a.user.IsGrafanaAdmin {
		return hiddenACL, nil
	}
	existingPermissions, err := a.GetAcl()
	if err != nil {
		return hiddenACL, err
	}
	for _, item := range existingPermissions {
		if item.Inherited || item.UserLogin == a.user.Login {
			continue
		}
		if _, hidden := cfg.HiddenUsers[item.UserLogin]; hidden {
			hiddenACL = append(hiddenACL, &models.DashboardAcl{
				OrgID:       item.OrgId,
				DashboardID: item.DashboardId,
				UserID:      item.UserId,
				TeamID:      item.TeamId,
				Role:        item.Role,
				Permission:  item.Permission,
				Created:     item.Created,
				Updated:     item.Updated,
			})
		}
	}
	return hiddenACL, nil
}
func (a *AccessControlDashboardGuardian) loadDashboard() error {
	if a.dashboard == nil {
		query := &models.GetDashboardQuery{Id: a.dashboardID, OrgId: a.user.OrgId}
		if err := a.store.GetDashboard(a.ctx, query); err != nil {
			return err
		}
		a.dashboard = query.Result
	}
	return nil
}
func (a *AccessControlDashboardGuardian) loadParentFolder(folderID int64) (*models.Dashboard, error) {
	if folderID == 0 {
		return &models.Dashboard{Uid: accesscontrol.GeneralFolderUID}, nil
	}
	folderQuery := &models.GetDashboardQuery{Id: folderID, OrgId: a.user.OrgId}
	if err := a.store.GetDashboard(a.ctx, folderQuery); err != nil {
		return nil, err
	}
	return folderQuery.Result, nil
}

func folderScope(uid string) string {
	return dashboards.ScopeFoldersProvider.GetResourceScopeUID(uid)
}
func dashboardScope(uid string) string {
	return dashboards.ScopeDashboardsProvider.GetResourceScopeUID(uid)
}<|MERGE_RESOLUTION|>--- conflicted
+++ resolved
@@ -38,27 +38,15 @@
 }
 
 type AccessControlDashboardGuardian struct {
-<<<<<<< HEAD
-	ctx                context.Context
-	log                log.Logger
-	dashboardID        int64
-	dashboard          *models.Dashboard
-	user               *models.SignedInUser
-	store              sqlstore.Store
-	ac                 accesscontrol.AccessControl
-	permissionServices accesscontrol.PermissionsServices
-=======
 	ctx                         context.Context
 	log                         log.Logger
 	dashboardID                 int64
 	dashboard                   *models.Dashboard
-	parentFolderUID             string
 	user                        *models.SignedInUser
 	store                       sqlstore.Store
-	ac                          accesscontrol.AccessControl
 	folderPermissionsService    accesscontrol.FolderPermissionsService
 	dashboardPermissionsService accesscontrol.DashboardPermissionsService
->>>>>>> a51c2774
+	ac                          accesscontrol.AccessControl
 }
 
 func (a *AccessControlDashboardGuardian) CanSave() (bool, error) {
@@ -157,12 +145,8 @@
 	if err := a.loadDashboard(); err != nil {
 		return nil, err
 	}
-<<<<<<< HEAD
-	svc := a.permissionServices.GetDashboardService()
-=======
 
 	var svc accesscontrol.PermissionsService
->>>>>>> a51c2774
 	if a.dashboard.IsFolder {
 		svc = a.folderPermissionsService
 	} else {
