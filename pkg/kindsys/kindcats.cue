package kindsys

import (
	"strings"

	"github.com/grafana/thema"
)

// A Kind specifies a type of Grafana resource.
//
// An instance of a Kind is called an entity. An entity is a sequence of bytes -
// for example, a JSON file or HTTP request body - that conforms to the
// constraints defined in a Kind, and enforced by Grafana's entity system.
//
// Once Grafana has determined a given byte sequence to be an
// instance of a known Kind, kind-specific behaviors can be applied,
// requests can be routed, events can be triggered, etc.
//
// Classes and objects in most programming languages are analogous:
//   - #Kind is like a `class` keyword
//   - Each declaration of #Kind is like a class declaration
//   - Byte sequences are like arguments to the class constructor
//   - Entities are like objects - what's returned from the constructor
//
// There are four categories of kinds: Raw, Composable, CoreStructured,
// and CustomStructured.
#Kind: #Raw | #Composable | #CoreStructured | #CustomStructured

// properties shared between all kind categories.
_sharedKind: {
	// name is the canonical name of a Kind, as expressed in PascalCase.
	//
	// To ensure names are generally portable and amenable for consumption
	// in various mechanical tasks, name largely follows the relatively
	// strict DNS label naming standard as defined in RFC 1123:
	//  - Contain at most 63 characters
	//  - Contain only lowercase alphanumeric characters or '-'
	//  - Start with an uppercase alphabetic character
	//  - End with an alphanumeric character
	name: =~"^([A-Z][a-zA-Z0-9-]{0,61}[a-zA-Z0-9])$"

	// machineName is the case-normalized (lowercase) version of [name]. This
	// version of the name is preferred for use in most mechanical contexts,
	// as case normalization ensures that case-insensitive and case-sensitive
	// checks will never disagree on uniqueness.
	//
	// In addition to lowercase normalization, dashes are transformed to underscores.
	machineName: strings.ToLower(strings.Replace(name, "-", "_", -1))

	// pluralName is the pluralized form of name.	Defaults to name + "s".
	pluralName: =~"^([A-Z][a-zA-Z0-9-]{0,61}[a-zA-Z])$" | *(name + "s")

	// pluralMachineName is the pluralized form of [machineName]. The same case
	// normalization and dash transformation is applied to [pluralName] as [machineName]
	// applies to [name].
	pluralMachineName: strings.ToLower(strings.Replace(pluralName, "-", "_", -1))

	// lineageIsGroup indicates whether the lineage in this kind is "grouped". In a
	// grouped lineage, each top-level field in the schema specifies a discrete
	// object that is expected to exist in the wild
	//
	// This field is set by the kindsys framework, and cannot be overridden in the
	// declaration of any individual kind.
	//
	// This is likely to eventually become a first-class property in Thema:
	// https://github.com/grafana/thema/issues/62
	lineageIsGroup: bool

	maturity: #Maturity

	// The kind system itself is not mature enough yet for any single
	// kind to advance beyond "experimental"
	// TODO allow more maturity stages once system is ready https://github.com/orgs/grafana/projects/133/views/8
	maturity: *"merged" | "experimental"

	// form indicates whether the kind has a schema ("structured") or not ("raw")
	form: "structured" | "raw"
}

// properties shared by all kinds that represent a complete object from root (i.e., not composable)
_rootKind: {
	// mimeType is the MIME type that will be indicated for entities of this kind by default.
	// This is used only in contexts where indicating a MIME type is expected, such as
	// in HTTP requests and responses.
	mimeType: nonEmptyString | *"application/json"

	// description is a brief narrative description of the nature and purpose of the kind.
	// The contents of this field is shown to end users. Prefer clear, concise wording
	// with minimal jargon.
	description: nonEmptyString
}

// Maturity indicates the how far a given kind declaration is in its initial
// journey. Mature kinds still evolve, but with guarantees about compatibility.
#Maturity: "merged" | "experimental" | "stable" | "mature"

// Structured encompasses all three of the structured kind categories, in which
// a schema specifies validity rules for the byte sequence. These represent all
// the conventional types and functional resources in Grafana, such as
// dashboards and datasources.
//
// Structured kinds may be defined either by Grafana itself (#CoreStructured),
// or by plugins (#CustomStructured). Plugin-defined kinds have a slightly
// reduced set of capabilities, due to the constraints imposed by them being run
// in separate processes, and the risks arising from executing code from
// potentially untrusted third parties.
#Structured: S={
	_sharedKind
	_rootKind
	form: "structured"

	// lineage is the Thema lineage containing all the schemas that have existed for this kind.
	// It is required that lineage.name is the same as the [machineName].
	lineage: thema.#Lineage & { name: S.machineName }

	currentVersion: thema.#SyntacticVersion & (thema.#LatestVersion & {lin: lineage}).out
}

// Raw is a category of Kind that specifies handling for a raw file,
// like an image, or an svg or parquet file. Grafana mostly acts as asset storage for raw
// kinds: the byte sequence is a black box to Grafana, and type is determined
// through metadata such as file extension.
#Raw: {
	#SummaryCore
	_sharedKind
	_rootKind
	form: "raw"

	// TODO docs
	extensions?: [...nonEmptyString]

	lineageIsGroup: false

	// known TODOs
	// - sanitize function
	// - get summary
}

// TODO
#CustomStructured: {
	#Structured
<<<<<<< HEAD
	_rootKind
=======
	#SummaryCustom
>>>>>>> 908f5981

	lineageIsGroup: false
	...
}

// CoreStructured specifies the Kind category for core types that are declared with schemas.
// This includes Grafana's most common types, such as dashboards and datasources.
#CoreStructured: {
	#SummaryCore
	#Structured
	_rootKind

	lineageIsGroup: false
}

// Composable is a category of structured kind that provides schema elements for
// composition into CoreStructured and CustomStructured kinds. Grafana plugins
// provide composable kinds; for example, a datasource plugin provides one to
// describe the structure of its queries, which is then composed into dashboards
// and alerting rules.
//
// Each Composable is an implementation of exactly one Slot, a shared meta-schema
// defined by Grafana itself that constrains the shape of schemas declared in
// that ComposableKind.
#Composable: S={
	_sharedKind
	form: "structured"

	// TODO docs
	// TODO unify this with the existing slots decls in pkg/framework/coremodel
	slot: "Panel" | "Query" | "DSConfig"

	// TODO unify this with the existing slots decls in pkg/framework/coremodel
	lineageIsGroup: bool & [
		if slot == "Panel" { true },
		if slot == "DSConfig" { true },
		if slot == "Query" { false },
	][0]

	// lineage is the Thema lineage containing all the schemas that have existed for this kind.
	// It is required that lineage.name is the same as the [machineName].
	lineage: thema.#Lineage & { name: S.machineName }
}

nonEmptyString: string & strings.MinRunes(1)<|MERGE_RESOLUTION|>--- conflicted
+++ resolved
@@ -139,11 +139,8 @@
 // TODO
 #CustomStructured: {
 	#Structured
-<<<<<<< HEAD
 	_rootKind
-=======
 	#SummaryCustom
->>>>>>> 908f5981
 
 	lineageIsGroup: false
 	...
