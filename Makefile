--- conflicted
+++ resolved
@@ -204,10 +204,6 @@
 	@printf 'You have to define sources for this command \nexample: make devenv sources=postgres,openldap\n'
 else
 devenv: devenv-down ## Start optional services, e.g. postgres, prometheus, and elasticsearch.
-<<<<<<< HEAD
-
-=======
->>>>>>> ee2dd62a
 	@cd devenv; \
 	./create_docker_compose.sh $(targets) || \
 	(rm -rf {docker-compose.yaml,conf.tmp,.env}; exit 1)
