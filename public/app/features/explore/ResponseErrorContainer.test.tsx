--- conflicted
+++ resolved
@@ -59,11 +59,7 @@
 
   render(
     <TestProvider store={store}>
-<<<<<<< HEAD
-      <ResponseErrorContainer exploreId={'left'} />
-=======
-      <ResponseErrorContainer exploreId={ExploreId.left} />
->>>>>>> f148b5fb
+      <ResponseErrorContainer exploreId="left" />
     </TestProvider>
   );
 }