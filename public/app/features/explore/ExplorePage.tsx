--- conflicted
+++ resolved
@@ -11,23 +11,14 @@
 import { useDispatch, useSelector } from 'app/types';
 import { ExploreId, ExploreQueryParams } from 'app/types/explore';
 
-<<<<<<< HEAD
-import { Branding } from '../../core/components/Branding/Branding';
-
 import { ExploreActions } from './ExploreActions';
 import { ExplorePaneContainer } from './ExplorePaneContainer';
-import { lastSavedUrl, resetExploreAction, splitSizeUpdateAction } from './state/main';
-=======
-import { ExploreActions } from './ExploreActions';
-import { ExplorePaneContainer } from './ExplorePaneContainer';
-import { useExploreCorrelations } from './hooks/useExploreCorrelations';
 import { useExplorePageTitle } from './hooks/useExplorePageTitle';
 import { useStateSync } from './hooks/useStateSync';
 import { useStopQueries } from './hooks/useStopQueries';
 import { useTimeSrvFix } from './hooks/useTimeSrvFix';
 import { splitSizeUpdateAction } from './state/main';
 import { selectOrderedExplorePanes } from './state/selectors';
->>>>>>> c0a1fc2c
 
 const styles = {
   pageScrollbarWrapper: css`
@@ -44,18 +35,9 @@
   useTimeSrvFix();
   useStateSync(props.queryParams);
   useExplorePageTitle();
-  useExploreCorrelations();
   const dispatch = useDispatch();
-<<<<<<< HEAD
-  const queryParams = props.queryParams;
   const { keybindings, chrome } = useGrafana();
   const navModel = useNavModel('explore');
-  const panelCtx = usePanelContext();
-  const eventBus = useRef(panelCtx.eventBus.newScopedBus('explore', { onlyLocal: false }));
-=======
-  const { keybindings, chrome } = useGrafana();
-  const navModel = useNavModel('explore');
->>>>>>> c0a1fc2c
   const [rightPaneWidthRatio, setRightPaneWidthRatio] = useState(0.5);
   const { width: windowWidth } = useWindowSize();
   const minWidth = 200;
@@ -73,34 +55,6 @@
     keybindings.setupTimeRangeBindings(false);
   }, [keybindings]);
 
-<<<<<<< HEAD
-  useEffect(() => {
-    lastSavedUrl.left = undefined;
-    lastSavedUrl.right = undefined;
-
-    // timeSrv (which is used internally) on init reads `from` and `to` param from the URL and updates itself
-    // using those value regardless of what is passed to the init method.
-    // The updated value is then used by Explore to get the range for each pane.
-    // This means that if `from` and `to` parameters are present in the URL,
-    // it would be impossible to change the time range in Explore.
-    // We are only doing this on mount for 2 reasons:
-    // 1: Doing it on update means we'll enter a render loop.
-    // 2: when parsing time in Explore (before feeding it to timeSrv) we make sure `from` is before `to` inside
-    //    each pane state in order to not trigger un URL update from timeSrv.
-    const searchParams = locationService.getSearchObject();
-    if (searchParams.from || searchParams.to) {
-      locationService.partial({ from: undefined, to: undefined }, true);
-    }
-
-    return () => {
-      // Cleaning up Explore state so that when navigating back to Explore it starts from a blank state
-      dispatch(resetExploreAction());
-    };
-    // eslint-disable-next-line react-hooks/exhaustive-deps -- dispatch is stable, doesn't need to be in the deps array
-  }, []);
-
-=======
->>>>>>> c0a1fc2c
   const updateSplitSize = (size: number) => {
     const evenSplitWidth = windowWidth / 2;
     const areBothSimilar = inRange(size, evenSplitWidth - 100, evenSplitWidth + 100);
