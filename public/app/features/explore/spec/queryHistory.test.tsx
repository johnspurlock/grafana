--- conflicted
+++ resolved
@@ -220,56 +220,6 @@
     assertDataSourceFilterVisibility(false);
   });
 
-<<<<<<< HEAD
-  describe('local storage migration', () => {
-    it('does not migrate if query history is not enabled', async () => {
-      config.queryHistoryEnabled = false;
-      const { datasources } = setupExplore();
-      setupLocalStorageRichHistory('loki');
-      jest.mocked(datasources.loki.query).mockReturnValueOnce(makeLogsQueryResponse());
-      getMock.mockReturnValue({ result: { queryHistory: [] } });
-      await waitForExplore();
-
-      await openQueryHistory();
-      expect(postMock).not.toBeCalledWith('/api/query-history/migrate', { queries: [] });
-      expect(reportInteractionMock).toBeCalledWith('grafana_explore_query_history_opened', {
-        queryHistoryEnabled: false,
-      });
-    });
-
-    it('migrates query history from local storage', async () => {
-      config.queryHistoryEnabled = true;
-      const { datasources } = setupExplore();
-      setupLocalStorageRichHistory('loki');
-      jest.mocked(datasources.loki.query).mockReturnValueOnce(makeLogsQueryResponse());
-      fetchMock.mockReturnValue(of({ data: { result: { queryHistory: [] } } }));
-      await waitForExplore();
-
-      await openQueryHistory();
-      expect(fetchMock).toBeCalledWith(
-        expect.objectContaining({
-          url: expect.stringMatching('/api/query-history/migrate'),
-          data: { queries: [expect.objectContaining({ datasourceUid: 'loki-uid' })] },
-        })
-      );
-      fetchMock.mockReset();
-      fetchMock.mockReturnValue(of({ data: { result: { queryHistory: [] } } }));
-
-      await closeQueryHistory();
-      await openQueryHistory();
-      expect(fetchMock).not.toBeCalledWith(
-        expect.objectContaining({
-          url: expect.stringMatching('/api/query-history/migrate'),
-        })
-      );
-      expect(reportInteractionMock).toBeCalledWith('grafana_explore_query_history_opened', {
-        queryHistoryEnabled: true,
-      });
-    });
-  });
-
-=======
->>>>>>> f03d0698
   it('pagination', async () => {
     config.queryHistoryEnabled = true;
     const { datasources } = setupExplore();
