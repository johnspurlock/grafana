--- conflicted
+++ resolved
@@ -33,11 +33,7 @@
 
 import { LokiDatasource } from '../../../../plugins/datasource/loki/datasource';
 import { LokiQuery } from '../../../../plugins/datasource/loki/types';
-<<<<<<< HEAD
 import { ExploreQueryParams } from '../../../../types';
-=======
-import { ExploreId, ExploreQueryParams } from '../../../../types';
->>>>>>> f148b5fb
 import { initialUserState } from '../../../profile/state/reducers';
 import ExplorePage from '../../ExplorePage';
 
@@ -46,11 +42,7 @@
 type SetupOptions = {
   clearLocalStorage?: boolean;
   datasources?: DatasourceSetup[];
-<<<<<<< HEAD
   urlParams?: ExploreQueryParams;
-=======
-  urlParams?: ExploreQueryParams & { [key: string]: string };
->>>>>>> f148b5fb
   prevUsedDatasource?: { orgId: number; datasource: string };
   mixedEnabled?: boolean;
 };
@@ -94,10 +86,6 @@
     },
     get(datasource?: string | DataSourceRef | null): Promise<DataSourceApi> {
       let ds: DataSourceApi | undefined;
-<<<<<<< HEAD
-      // console.log('datasource', datasource);
-=======
->>>>>>> f148b5fb
       if (!datasource) {
         ds = dsSettings[0]?.api;
       } else {
@@ -244,17 +232,10 @@
   };
 }
 
-<<<<<<< HEAD
-export const waitForExplore = (exploreId = 'left', multi = false) => {
+export const waitForExplore = (exploreId = 'left') => {
   return waitFor(async () => {
     const container = screen.getAllByTestId('data-testid Explore');
     return within(container[exploreId === 'left' ? 0 : 1]);
-=======
-export const waitForExplore = (exploreId: ExploreId = ExploreId.left) => {
-  return waitFor(async () => {
-    const container = screen.getAllByTestId('data-testid Explore');
-    return within(container[exploreId === ExploreId.left ? 0 : 1]);
->>>>>>> f148b5fb
   });
 };
 
