--- conflicted
+++ resolved
@@ -4,6 +4,7 @@
 import { TestProvider } from 'test/helpers/TestProvider';
 
 import { DataSourceApi, LoadingState, CoreApp, createTheme, EventBusSrv } from '@grafana/data';
+import { configureStore } from 'app/store/configureStore';
 import { ExploreId } from 'app/types';
 
 import { Explore, Props } from './Explore';
@@ -117,7 +118,6 @@
 });
 
 const setup = (overrideProps?: Partial<Props>) => {
-<<<<<<< HEAD
   const store = configureStore({
     explore: {
       ...initialExploreState,
@@ -130,12 +130,6 @@
 
   return render(
     <TestProvider store={store}>
-=======
-  const exploreProps = { ...dummyProps, ...overrideProps };
-
-  return render(
-    <TestProvider>
->>>>>>> 49542a83
       <Explore {...exploreProps} />
     </TestProvider>
   );
