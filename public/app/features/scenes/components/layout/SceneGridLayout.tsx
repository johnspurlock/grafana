--- conflicted
+++ resolved
@@ -5,11 +5,7 @@
 
 import { GrafanaTheme2 } from '@grafana/data';
 import { Icon, useStyles2, useTheme2 } from '@grafana/ui';
-<<<<<<< HEAD
-import { GRID_CELL_HEIGHT, GRID_CELL_VMARGIN, GRID_COLUMN_COUNT, DEFAULT_PANEL_SPAN } from 'app/core/constants';
-=======
 import { DEFAULT_PANEL_SPAN, GRID_CELL_HEIGHT, GRID_CELL_VMARGIN, GRID_COLUMN_COUNT } from 'app/core/constants';
->>>>>>> 017945a6
 
 import { SceneObjectBase } from '../../core/SceneObjectBase';
 import {
@@ -27,12 +23,6 @@
 export class SceneGridLayout extends SceneObjectBase<SceneGridLayoutState> {
   static Component = SceneGridLayoutRenderer;
 
-<<<<<<< HEAD
-  private _flattenedChildren: Record<string, { row?: SceneGridRow; child: SceneObject<SceneLayoutChildState> }> = {};
-  private _rowBBoxes: Record<string, { x: number; y: number; height: number }> = {};
-
-=======
->>>>>>> 017945a6
   private _skipOnLayoutChange = false;
 
   constructor(state: SceneGridLayoutState) {
@@ -146,12 +136,8 @@
         });
       }
     }
-<<<<<<< HEAD
-    this.updateLayout();
-=======
 
     this.setState({ children: sortChildrenByPosition(this.state.children) });
->>>>>>> 017945a6
   };
 
   /**
@@ -186,20 +172,6 @@
     });
   };
 
-<<<<<<< HEAD
-  onDragStop: ReactGridLayout.ItemCallback = (l, o, n) => {
-    const layoutProcessedSize: string[] = [];
-
-    // Bounding boxes for all expanded rows
-    const activeRows: Record<
-      string,
-      {
-        x: number;
-        y: number;
-        height: number;
-      }
-    > = {};
-=======
   /**
    *  We assume the layout array is storted according to y pos, and walk upwards until we find a row.
    *  If it is collapsed there is no row to add it to. The default is then to return the SceneGridLayout itself
@@ -214,27 +186,11 @@
         if (sceneChild.state.isCollapsed) {
           return this;
         }
->>>>>>> 017945a6
 
         return sceneChild;
       }
     }
 
-<<<<<<< HEAD
-    const source = this.flattenedChildren[n.i];
-    let target: SceneGridRow | null = null;
-
-    // detect dropped item colisions with active rows
-    if (Object.keys(activeRows).length !== 0) {
-      for (const rowKey in activeRows) {
-        const row = activeRows[rowKey];
-        if (n.y > row.y && n.y <= row.y + row.height) {
-          target = this.flattenedChildren[rowKey].child as SceneGridRow;
-          console.log(n.i, 'fits', rowKey);
-        }
-      }
-    }
-=======
     return this;
   }
 
@@ -243,7 +199,6 @@
    */
   moveChildTo(child: SceneLayoutChild, target: SceneGridLayout | SceneGridRow) {
     const currentParent = child.parent!;
->>>>>>> 017945a6
 
     // Remove from current parent
     if (currentParent instanceof SceneGridLayout || currentParent instanceof SceneGridRow) {
@@ -299,48 +254,6 @@
     const w = Number.isInteger(Number(size.width)) ? Number(size.width) : DEFAULT_PANEL_SPAN;
     const h = Number.isInteger(Number(size.height)) ? Number(size.height) : DEFAULT_PANEL_SPAN;
 
-<<<<<<< HEAD
-    Object.values(model.flattenedChildren).forEach((child) => {
-      const size = child.child.state.size!;
-      const width = Number.isInteger(Number(size.width)) ? Number(size.width) : DEFAULT_PANEL_SPAN;
-      const height = Number.isInteger(Number(size.height)) ? Number(size.height) : DEFAULT_PANEL_SPAN;
-
-      if (!child.row) {
-        // rendering cells and row
-        let isDraggable = Boolean(child.child.state.isDraggable);
-        let isResizable = Boolean(child.child.state.isResizable);
-        if (child.child instanceof SceneGridRow) {
-          isDraggable = child.child.state.isCollapsed ? true : false;
-          isResizable = false;
-        }
-        topLevelCells.push({
-          i: child.child.state.key!,
-          x: size.x!,
-          y: size.y!,
-          w: width,
-          h: height,
-          isResizable,
-          isDraggable,
-        });
-      } else {
-        // Rendering row children
-        let isDraggable = Boolean(child.child.state.isDraggable);
-        let isResizable = Boolean(child.child.state.isResizable);
-        const cell = {
-          i: child.child.state.key!,
-          x: size.x!,
-          // y: size.y!,
-          y: size.y! + child.row.state.size!.y!,
-          w: width,
-          h: height,
-          isResizable,
-          isDraggable,
-        };
-        if (perRowCells[child.row.state.key!]) {
-          perRowCells[child.row.state.key!].push(cell);
-        } else {
-          perRowCells[child.row.state.key!] = [cell];
-=======
     let isDraggable = Boolean(child.state.isDraggable);
     let isResizable = Boolean(child.state.isResizable);
 
@@ -361,7 +274,6 @@
       if (child instanceof SceneGridRow && !child.state.isCollapsed) {
         for (const rowChild of child.state.children) {
           cells.push(this.toGridCell(rowChild));
->>>>>>> 017945a6
         }
       }
     }
@@ -380,16 +292,11 @@
   }
 }
 
-<<<<<<< HEAD
-    return { lg };
-  }, [model.flattenedChildren]);
-=======
 function SceneGridLayoutRenderer({ model }: SceneComponentProps<SceneGridLayout>) {
   const theme = useTheme2();
   const { children } = model.useState();
   validateChildrenSize(children);
   console.log('render grid');
->>>>>>> 017945a6
 
   return (
     <AutoSizer disableHeight>
@@ -400,12 +307,9 @@
 
         // Dev only, to be removed
         const background = generateGridBackground({
-          cellSize: {
-            width: (width - (GRID_COLUMN_COUNT - 1) * GRID_CELL_VMARGIN) / GRID_COLUMN_COUNT,
-            height: GRID_CELL_HEIGHT,
-          },
+          cellSize: { width: (width - 23 * GRID_CELL_VMARGIN) / 24, height: GRID_CELL_HEIGHT },
           margin: [GRID_CELL_VMARGIN, GRID_CELL_VMARGIN],
-          cols: GRID_COLUMN_COUNT,
+          cols: 24,
           gridWidth: width,
           theme,
         });
@@ -435,15 +339,13 @@
               rowHeight={GRID_CELL_HEIGHT}
               draggableHandle={`.grid-drag-handle-${model.state.key}`}
               // @ts-ignore: ignoring for now until we make the size type numbers-only
-<<<<<<< HEAD
-              layout={layout.lg}
-=======
               layout={layout}
->>>>>>> 017945a6
               onDragStop={model.onDragStop}
+              // onDrag={model.onDrag}
               onResizeStop={model.onResizeStop}
               onLayoutChange={model.onLayoutChange}
               isBounded={false}
+              // compactType={null}
             >
               {layout.map((gridItem) => {
                 const sceneChild = model.getSceneLayoutChild(gridItem.i)!;
@@ -463,6 +365,8 @@
 
 interface SceneGridRowState extends SceneLayoutChildState {
   title: string;
+  isCollapsible?: boolean;
+  isCollapsed?: boolean;
   children: Array<SceneObject<SceneLayoutChildState>>;
 }
 
@@ -501,13 +405,8 @@
 
 function SceneGridRowRenderer({ model }: SceneComponentProps<SceneGridRow>) {
   const styles = useStyles2(getSceneGridRowStyles);
-<<<<<<< HEAD
-  const { isCollapsible, isCollapsed, title, ...state } = model.useState();
-=======
   const { isCollapsible, isCollapsed, isDraggable, title } = model.useState();
->>>>>>> 017945a6
   const layout = model.getLayout();
-  const isDraggable = layout.state.isDraggable ? state.isDraggable : false;
   const dragHandle = <SceneDragHandle layoutKey={layout.state.key!} />;
 
   return (
@@ -574,63 +473,7 @@
   }
 }
 
-<<<<<<< HEAD
-/**
- * Given a list of GridLayout children will flatten it and keep references to the row if a child comes from one
- */
-function flattenGridLayoutChildren(
-  children: SceneLayoutChild[]
-): Record<string, { row?: SceneGridRow; child: SceneLayoutChild }> {
-  let flattenedChildren: Record<string, { row?: SceneGridRow; child: SceneLayoutChild }> = {};
-
-  for (const child of children) {
-    if (child instanceof SceneGridRow) {
-      // row is perceived as a flat child of the grid layout
-      flattenedChildren[child.state.key!] = { child };
-      if (!child.state.isCollapsed) {
-        // all row children are perceived as flat children of the grid layout
-        const rowChildren = flattenGridLayoutChildren(child.state.children);
-
-        for (const key in rowChildren) {
-          rowChildren[key] = { ...rowChildren[key], row: child };
-        }
-        flattenedChildren = { ...flattenedChildren, ...rowChildren };
-      }
-    } else {
-      flattenedChildren[child.state.key!] = { child };
-    }
-  }
-
-  return flattenedChildren;
-}
-
-function buildRowBBoxes(children: SceneLayoutChild[]) {
-  const rowBBoxes: Record<string, { x: number; y: number; width: number; height: number }> = {};
-  for (const child of children) {
-    if (child instanceof SceneGridRow) {
-      const x = 0;
-      const y = child.state.size?.y!;
-      const width = GRID_COLUMN_COUNT;
-      const heights = [];
-      for (const rowChildren of child.state.children) {
-        const childHeight = Number.isInteger(rowChildren.state.size?.height!)
-          ? Number(rowChildren.state.size?.height!)
-          : DEFAULT_PANEL_SPAN;
-        heights.push(childHeight + rowChildren.state.size?.y!);
-      }
-
-      const height = heights.length ? Math.max(...heights) + 1 : 1;
-      rowBBoxes[child.state.key!] = { x, y, width, height };
-    }
-  }
-
-  return rowBBoxes;
-}
-
-// Source: https://github.com/metabase/metabase/blob/e87289f2650ead072cd197f45e851de4c1c1f01f/frontend/src/metabase/dashboard/components/grid/utils.js#L28
-=======
 // Source: https://github.com/metabase/metabase/blob/master/frontend/src/metabase/dashboard/components/grid/utils.js#L28
->>>>>>> 017945a6
 // © 2022 Metabase, Inc.
 export function generateGridBackground({
   cellSize,
