--- conflicted
+++ resolved
@@ -1,9 +1,5 @@
 import { DashboardModel, PanelModel } from '../../state';
-<<<<<<< HEAD
-import { DashboardExporter } from '../DashExportModal';
 import { TargetsSanitizer } from './sanitizers/TargetsSanitizer';
-=======
->>>>>>> d88c4125
 import { UrlSanitizer } from './sanitizers/UrlSanitizer';
 import { CollectorItem, CollectorWorker, CollectorWorkers, Sanitizer } from './types';
 import { BrowserCollectorWorker } from './workers/BrowserCollectorWorker';
