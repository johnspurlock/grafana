--- conflicted
+++ resolved
@@ -7,16 +7,11 @@
 import { DataSourceInstanceSettings, GrafanaTheme2 } from '@grafana/data';
 import { selectors } from '@grafana/e2e-selectors';
 import { reportInteraction } from '@grafana/runtime';
-<<<<<<< HEAD
 import { DataQuery, DataSourceJsonData } from '@grafana/schema';
-import { Button, Icon, Input, ModalsController, Portal, useStyles2 } from '@grafana/ui';
-=======
-import { DataSourceJsonData } from '@grafana/schema';
 import { Button, CustomScrollbar, Icon, Input, ModalsController, Portal, useStyles2 } from '@grafana/ui';
->>>>>>> be196a4a
 import config from 'app/core/config';
 import { useKeyNavigationListener } from 'app/features/search/hooks/useSearchKeyboardSelection';
-import { GrafanaQuery, GrafanaQueryType } from 'app/plugins/datasource/grafana/types';
+import { defaultFileUploadQuery, GrafanaQuery, GrafanaQueryType } from 'app/plugins/datasource/grafana/types';
 
 import { useDatasource } from '../../hooks';
 
@@ -81,17 +76,7 @@
       return;
     }
 
-    onChange(grafanaDS, [
-      {
-        refId: 'A',
-        datasource: {
-          type: 'grafana',
-          uid: 'grafana',
-        },
-        queryType: GrafanaQueryType.Snapshot,
-        snapshot: [],
-      },
-    ]);
+    onChange(grafanaDS, [defaultFileUploadQuery]);
   };
 
   const currentDataSourceInstanceSettings = useDatasource(current);
