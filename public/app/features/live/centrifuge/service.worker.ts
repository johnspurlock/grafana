--- conflicted
+++ resolved
@@ -2,13 +2,8 @@
 import * as comlink from 'comlink';
 import './transferHandlers';
 import { remoteObservableAsObservable } from './remoteObservable';
-<<<<<<< HEAD
-import { LiveChannelAddress, LiveChannelConfig } from '@grafana/data';
+import { LiveChannelAddress } from '@grafana/data';
 import { LiveDataStreamOptions, LiveQueryDataOptions } from '@grafana/runtime';
-=======
-import { LiveChannelAddress } from '@grafana/data';
-import { LiveDataStreamOptions } from '@grafana/runtime';
->>>>>>> b39859bd
 
 let centrifuge: CentrifugeService;
 
@@ -32,17 +27,12 @@
   return comlink.proxy(centrifuge.getDataStream(options));
 };
 
-<<<<<<< HEAD
 const getQueryData = (options: LiveQueryDataOptions) => {
   return comlink.proxy(centrifuge.getQueryData(options));
 };
 
-const getStream = (address: LiveChannelAddress, config: LiveChannelConfig) => {
-  return comlink.proxy(centrifuge.getStream(address, config));
-=======
 const getStream = (address: LiveChannelAddress) => {
   return comlink.proxy(centrifuge.getStream(address));
->>>>>>> b39859bd
 };
 
 const getPresence = async (address: LiveChannelAddress) => {
