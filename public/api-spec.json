{
  "consumes": [
    "application/json"
  ],
  "produces": [
    "application/json"
  ],
  "schemes": [
    "http",
    "https"
  ],
  "swagger": "2.0",
  "info": {
    "description": "The Grafana backend exposes an HTTP API, the same API is used by the frontend to do\neverything from saving dashboards, creating users and updating data sources.",
    "title": "Grafana HTTP API.",
    "contact": {
      "name": "Grafana Labs",
      "url": "https://grafana.com",
      "email": "hello@grafana.com"
    },
    "version": "0.0.1"
  },
  "basePath": "/api",
  "paths": {
    "/admin/ldap/reload": {
      "post": {
        "security": [
          {
            "basic": []
          }
        ],
        "description": "If you are running Grafana Enterprise and have Fine-grained access control enabled, you need to have a permission with action `ldap.config:reload`.",
        "tags": [
          "admin_ldap"
        ],
        "summary": "Reloads the LDAP configuration.",
        "operationId": "reloadLDAPCfg",
        "responses": {
          "200": {
            "$ref": "#/responses/okResponse"
          },
          "401": {
            "$ref": "#/responses/unauthorisedError"
          },
          "403": {
            "$ref": "#/responses/forbiddenError"
          },
          "500": {
            "$ref": "#/responses/internalServerError"
          }
        }
      }
    },
    "/admin/ldap/status": {
      "get": {
        "security": [
          {
            "basic": []
          }
        ],
        "description": "If you are running Grafana Enterprise and have Fine-grained access control enabled, you need to have a permission with action `ldap.status:read`.",
        "tags": [
          "admin_ldap"
        ],
        "summary": "Attempts to connect to all the configured LDAP servers and returns information on whenever they're available or not.",
        "operationId": "getLDAPStatus",
        "responses": {
          "200": {
            "$ref": "#/responses/okResponse"
          },
          "401": {
            "$ref": "#/responses/unauthorisedError"
          },
          "403": {
            "$ref": "#/responses/forbiddenError"
          },
          "500": {
            "$ref": "#/responses/internalServerError"
          }
        }
      }
    },
    "/admin/ldap/sync/{user_id}": {
      "post": {
        "security": [
          {
            "basic": []
          }
        ],
        "description": "If you are running Grafana Enterprise and have Fine-grained access control enabled, you need to have a permission with action `ldap.user:sync`.",
        "tags": [
          "admin_ldap"
        ],
        "summary": "Enables a single Grafana user to be synchronized against LDAP.",
        "operationId": "postSyncUserWithLDAP",
        "parameters": [
          {
            "type": "integer",
            "format": "int64",
            "name": "user_id",
            "in": "path",
            "required": true
          }
        ],
        "responses": {
          "200": {
            "$ref": "#/responses/okResponse"
          },
          "401": {
            "$ref": "#/responses/unauthorisedError"
          },
          "403": {
            "$ref": "#/responses/forbiddenError"
          },
          "500": {
            "$ref": "#/responses/internalServerError"
          }
        }
      }
    },
    "/admin/ldap/{user_name}": {
      "get": {
        "security": [
          {
            "basic": []
          }
        ],
        "description": "If you are running Grafana Enterprise and have Fine-grained access control enabled, you need to have a permission with action `ldap.user:read`.",
        "tags": [
          "admin_ldap"
        ],
        "summary": "Finds an user based on a username in LDAP. This helps illustrate how would the particular user be mapped in Grafana when synced.",
        "operationId": "getUserFromLDAP",
        "parameters": [
          {
            "type": "string",
            "name": "user_name",
            "in": "path",
            "required": true
          }
        ],
        "responses": {
          "200": {
            "$ref": "#/responses/okResponse"
          },
          "401": {
            "$ref": "#/responses/unauthorisedError"
          },
          "403": {
            "$ref": "#/responses/forbiddenError"
          },
          "500": {
            "$ref": "#/responses/internalServerError"
          }
        }
      }
    },
    "/admin/pause-all-alerts": {
      "post": {
        "security": [
          {
            "basic": []
          }
        ],
        "tags": [
          "admin"
        ],
        "summary": "Pause/unpause all (legacy) alerts.",
        "operationId": "pauseAllAlerts",
        "parameters": [
          {
            "name": "body",
            "in": "body",
            "required": true,
            "schema": {
              "$ref": "#/definitions/PauseAllAlertsCommand"
            }
          }
        ],
        "responses": {
          "200": {
            "$ref": "#/responses/pauseAlertsResponse"
          },
          "401": {
            "$ref": "#/responses/unauthorisedError"
          },
          "403": {
            "$ref": "#/responses/forbiddenError"
          },
          "500": {
            "$ref": "#/responses/internalServerError"
          }
        }
      }
    },
    "/admin/provisioning/dashboards/reload": {
      "post": {
        "security": [
          {
            "basic": []
          }
        ],
        "description": "Reloads the provisioning config files for dashboards again. It won’t return until the new provisioned entities are already stored in the database. In case of dashboards, it will stop polling for changes in dashboard files and then restart it with new configurations after returning.\nIf you are running Grafana Enterprise and have Fine-grained access control enabled, you need to have a permission with action `provisioning:reload` and scope `provisioners:dashboards`.",
        "tags": [
          "admin_provisioning"
        ],
        "summary": "Reload dashboard provisioning configurations.",
        "operationId": "adminProvisioningReloadDashboards",
        "responses": {
          "200": {
            "$ref": "#/responses/okResponse"
          },
          "401": {
            "$ref": "#/responses/unauthorisedError"
          },
          "403": {
            "$ref": "#/responses/forbiddenError"
          },
          "500": {
            "$ref": "#/responses/internalServerError"
          }
        }
      }
    },
    "/admin/provisioning/datasources/reload": {
      "post": {
        "security": [
          {
            "basic": []
          }
        ],
        "description": "Reloads the provisioning config files for datasources again. It won’t return until the new provisioned entities are already stored in the database. In case of dashboards, it will stop polling for changes in dashboard files and then restart it with new configurations after returning.\nIf you are running Grafana Enterprise and have Fine-grained access control enabled, you need to have a permission with action `provisioning:reload` and scope `provisioners:datasources`.",
        "tags": [
          "admin_provisioning"
        ],
        "summary": "Reload datasource provisioning configurations.",
        "operationId": "adminProvisioningReloadDatasources",
        "responses": {
          "200": {
            "$ref": "#/responses/okResponse"
          },
          "401": {
            "$ref": "#/responses/unauthorisedError"
          },
          "403": {
            "$ref": "#/responses/forbiddenError"
          },
          "500": {
            "$ref": "#/responses/internalServerError"
          }
        }
      }
    },
    "/admin/provisioning/notifications/reload": {
      "post": {
        "security": [
          {
            "basic": []
          }
        ],
        "description": "Reloads the provisioning config files for legacy alert notifiers again. It won’t return until the new provisioned entities are already stored in the database. In case of dashboards, it will stop polling for changes in dashboard files and then restart it with new configurations after returning.\nIf you are running Grafana Enterprise and have Fine-grained access control enabled, you need to have a permission with action `provisioning:reload` and scope `provisioners:notifications`.",
        "tags": [
          "admin_provisioning"
        ],
        "summary": "Reload legacy alert notifier provisioning configurations.",
        "operationId": "adminProvisioningReloadNotifications",
        "responses": {
          "200": {
            "$ref": "#/responses/okResponse"
          },
          "401": {
            "$ref": "#/responses/unauthorisedError"
          },
          "403": {
            "$ref": "#/responses/forbiddenError"
          },
          "500": {
            "$ref": "#/responses/internalServerError"
          }
        }
      }
    },
    "/admin/provisioning/plugins/reload": {
      "post": {
        "security": [
          {
            "basic": []
          }
        ],
        "description": "Reloads the provisioning config files for plugins again. It won’t return until the new provisioned entities are already stored in the database. In case of dashboards, it will stop polling for changes in dashboard files and then restart it with new configurations after returning.\nIf you are running Grafana Enterprise and have Fine-grained access control enabled, you need to have a permission with action `provisioning:reload` and scope `provisioners:plugin`.",
        "tags": [
          "admin_provisioning"
        ],
        "summary": "Reload plugin provisioning configurations.",
        "operationId": "adminProvisioningReloadPlugins",
        "responses": {
          "200": {
            "$ref": "#/responses/okResponse"
          },
          "401": {
            "$ref": "#/responses/unauthorisedError"
          },
          "403": {
            "$ref": "#/responses/forbiddenError"
          },
          "500": {
            "$ref": "#/responses/internalServerError"
          }
        }
      }
    },
    "/admin/settings": {
      "get": {
        "security": [
          {
            "basic": []
          }
        ],
        "description": "If you are running Grafana Enterprise and have Fine-grained access control enabled, you need to have a permission with action `settings:read` and scopes: `settings:*`, `settings:auth.saml:` and `settings:auth.saml:enabled` (property level).",
        "tags": [
          "admin"
        ],
        "summary": "Fetch settings.",
        "operationId": "adminGetSettings",
        "responses": {
          "200": {
            "$ref": "#/responses/adminGetSettingsResponse"
          },
          "401": {
            "$ref": "#/responses/unauthorisedError"
          },
          "403": {
            "$ref": "#/responses/forbiddenError"
          }
        }
      }
    },
    "/admin/stats": {
      "get": {
        "description": "Only works with Basic Authentication (username and password). See introduction for an explanation.\nIf you are running Grafana Enterprise and have Fine-grained access control enabled, you need to have a permission with action `server:stats:read`.",
        "tags": [
          "admin"
        ],
        "summary": "Fetch Grafana Stats.",
        "operationId": "adminGetStats",
        "responses": {
          "200": {
            "$ref": "#/responses/adminGetStatsResponse"
          },
          "401": {
            "$ref": "#/responses/unauthorisedError"
          },
          "403": {
            "$ref": "#/responses/forbiddenError"
          },
          "500": {
            "$ref": "#/responses/internalServerError"
          }
        }
      }
    },
    "/admin/users": {
      "post": {
        "security": [
          {
            "basic": []
          }
        ],
        "description": "If you are running Grafana Enterprise and have Fine-grained access control enabled, you need to have a permission with action `users:create`.\nNote that OrgId is an optional parameter that can be used to assign a new user to a different organization when `auto_assign_org` is set to `true`.",
        "tags": [
          "admin_users"
        ],
        "summary": "Create new user.",
        "operationId": "adminCreateUser",
        "parameters": [
          {
            "name": "body",
            "in": "body",
            "required": true,
            "schema": {
              "$ref": "#/definitions/AdminCreateUserForm"
            }
          }
        ],
        "responses": {
          "200": {
            "$ref": "#/responses/adminCreateUserResponse"
          },
          "400": {
            "$ref": "#/responses/badRequestError"
          },
          "401": {
            "$ref": "#/responses/unauthorisedError"
          },
          "403": {
            "$ref": "#/responses/forbiddenError"
          },
          "412": {
            "$ref": "#/responses/preconditionFailedError"
          },
          "500": {
            "$ref": "#/responses/internalServerError"
          }
        }
      }
    },
    "/admin/users/{user_id}": {
      "delete": {
        "security": [
          {
            "basic": []
          }
        ],
        "description": "If you are running Grafana Enterprise and have Fine-grained access control enabled, you need to have a permission with action `users:delete` and scope `global.users:*`.",
        "tags": [
          "admin_users"
        ],
        "summary": "Delete global User.",
        "operationId": "adminDeleteUser",
        "parameters": [
          {
            "type": "integer",
            "format": "int64",
            "name": "user_id",
            "in": "path",
            "required": true
          }
        ],
        "responses": {
          "200": {
            "$ref": "#/responses/okResponse"
          },
          "401": {
            "$ref": "#/responses/unauthorisedError"
          },
          "403": {
            "$ref": "#/responses/forbiddenError"
          },
          "404": {
            "$ref": "#/responses/notFoundError"
          },
          "500": {
            "$ref": "#/responses/internalServerError"
          }
        }
      }
    },
    "/admin/users/{user_id}/auth-tokens": {
      "get": {
        "security": [
          {
            "basic": []
          }
        ],
        "description": "If you are running Grafana Enterprise and have Fine-grained access control enabled, you need to have a permission with action `users.authtoken:list` and scope `global.users:*`.",
        "tags": [
          "admin_users"
        ],
        "summary": "Return a list of all auth tokens (devices) that the user currently have logged in from.",
        "operationId": "adminGetUserAuthTokens",
        "parameters": [
          {
            "type": "integer",
            "format": "int64",
            "name": "user_id",
            "in": "path",
            "required": true
          }
        ],
        "responses": {
          "200": {
            "$ref": "#/responses/adminGetUserAuthTokensResponse"
          },
          "401": {
            "$ref": "#/responses/unauthorisedError"
          },
          "403": {
            "$ref": "#/responses/forbiddenError"
          },
          "500": {
            "$ref": "#/responses/internalServerError"
          }
        }
      }
    },
    "/admin/users/{user_id}/disable": {
      "post": {
        "security": [
          {
            "basic": []
          }
        ],
        "description": "If you are running Grafana Enterprise and have Fine-grained access control enabled, you need to have a permission with action `users:disable` and scope `global.users:1` (userIDScope).",
        "tags": [
          "admin_users"
        ],
        "summary": "Disable user.",
        "operationId": "adminDisableUser",
        "parameters": [
          {
            "type": "integer",
            "format": "int64",
            "name": "user_id",
            "in": "path",
            "required": true
          }
        ],
        "responses": {
          "200": {
            "$ref": "#/responses/okResponse"
          },
          "401": {
            "$ref": "#/responses/unauthorisedError"
          },
          "403": {
            "$ref": "#/responses/forbiddenError"
          },
          "404": {
            "$ref": "#/responses/notFoundError"
          },
          "500": {
            "$ref": "#/responses/internalServerError"
          }
        }
      }
    },
    "/admin/users/{user_id}/enable": {
      "post": {
        "security": [
          {
            "basic": []
          }
        ],
        "description": "If you are running Grafana Enterprise and have Fine-grained access control enabled, you need to have a permission with action `users:enable` and scope `global.users:1` (userIDScope).",
        "tags": [
          "admin_users"
        ],
        "summary": "Enable user.",
        "operationId": "adminEnableUser",
        "parameters": [
          {
            "type": "integer",
            "format": "int64",
            "name": "user_id",
            "in": "path",
            "required": true
          }
        ],
        "responses": {
          "200": {
            "$ref": "#/responses/okResponse"
          },
          "401": {
            "$ref": "#/responses/unauthorisedError"
          },
          "403": {
            "$ref": "#/responses/forbiddenError"
          },
          "404": {
            "$ref": "#/responses/notFoundError"
          },
          "500": {
            "$ref": "#/responses/internalServerError"
          }
        }
      }
    },
    "/admin/users/{user_id}/logout": {
      "post": {
        "security": [
          {
            "basic": []
          }
        ],
        "description": "If you are running Grafana Enterprise and have Fine-grained access control enabled, you need to have a permission with action `users.logout` and scope `global.users:*`.",
        "tags": [
          "admin_users"
        ],
        "summary": "Logout user revokes all auth tokens (devices) for the user. User of issued auth tokens (devices) will no longer be logged in and will be required to authenticate again upon next activity.",
        "operationId": "adminLogoutUser",
        "parameters": [
          {
            "type": "integer",
            "format": "int64",
            "name": "user_id",
            "in": "path",
            "required": true
          }
        ],
        "responses": {
          "200": {
            "$ref": "#/responses/okResponse"
          },
          "400": {
            "$ref": "#/responses/badRequestError"
          },
          "401": {
            "$ref": "#/responses/unauthorisedError"
          },
          "403": {
            "$ref": "#/responses/forbiddenError"
          },
          "404": {
            "$ref": "#/responses/notFoundError"
          },
          "500": {
            "$ref": "#/responses/internalServerError"
          }
        }
      }
    },
    "/admin/users/{user_id}/password": {
      "put": {
        "security": [
          {
            "basic": []
          }
        ],
        "description": "If you are running Grafana Enterprise and have Fine-grained access control enabled, you need to have a permission with action `users.password:update` and scope `global.users:*`.",
        "tags": [
          "admin_users"
        ],
        "summary": "Set password for user.",
        "operationId": "adminUpdateUserPassword",
        "parameters": [
          {
            "name": "body",
            "in": "body",
            "required": true,
            "schema": {
              "$ref": "#/definitions/AdminUpdateUserPasswordForm"
            }
          },
          {
            "type": "integer",
            "format": "int64",
            "name": "user_id",
            "in": "path",
            "required": true
          }
        ],
        "responses": {
          "200": {
            "$ref": "#/responses/okResponse"
          },
          "400": {
            "$ref": "#/responses/badRequestError"
          },
          "401": {
            "$ref": "#/responses/unauthorisedError"
          },
          "403": {
            "$ref": "#/responses/forbiddenError"
          },
          "500": {
            "$ref": "#/responses/internalServerError"
          }
        }
      }
    },
    "/admin/users/{user_id}/permissions": {
      "put": {
        "description": "Only works with Basic Authentication (username and password). See introduction for an explanation.\nIf you are running Grafana Enterprise and have Fine-grained access control enabled, you need to have a permission with action `users.permissions:update` and scope `global.users:*`.",
        "tags": [
          "admin_users"
        ],
        "summary": "Set permissions for user.",
        "operationId": "adminUpdateUserPermissions",
        "parameters": [
          {
            "name": "body",
            "in": "body",
            "required": true,
            "schema": {
              "$ref": "#/definitions/AdminUpdateUserPermissionsForm"
            }
          },
          {
            "type": "integer",
            "format": "int64",
            "name": "user_id",
            "in": "path",
            "required": true
          }
        ],
        "responses": {
          "200": {
            "$ref": "#/responses/okResponse"
          },
          "400": {
            "$ref": "#/responses/badRequestError"
          },
          "401": {
            "$ref": "#/responses/unauthorisedError"
          },
          "403": {
            "$ref": "#/responses/forbiddenError"
          },
          "500": {
            "$ref": "#/responses/internalServerError"
          }
        }
      }
    },
    "/admin/users/{user_id}/quotas": {
      "get": {
        "security": [
          {
            "basic": []
          }
        ],
        "description": "If you are running Grafana Enterprise and have Fine-grained access control enabled, you need to have a permission with action `users.quotas:list` and scope `global.users:1` (userIDScope).",
        "tags": [
          "admin_users"
        ],
        "summary": "Fetch user quota.",
        "operationId": "getUserQuota",
        "parameters": [
          {
            "type": "integer",
            "format": "int64",
            "name": "user_id",
            "in": "path",
            "required": true
          }
        ],
        "responses": {
          "200": {
            "$ref": "#/responses/getQuotaResponse"
          },
          "401": {
            "$ref": "#/responses/unauthorisedError"
          },
          "403": {
            "$ref": "#/responses/forbiddenError"
          },
          "404": {
            "$ref": "#/responses/notFoundError"
          },
          "500": {
            "$ref": "#/responses/internalServerError"
          }
        }
      }
    },
    "/admin/users/{user_id}/quotas/{quota_target}": {
      "put": {
        "security": [
          {
            "basic": []
          }
        ],
        "description": "If you are running Grafana Enterprise and have Fine-grained access control enabled, you need to have a permission with action `users.quotas:update` and scope `global.users:1` (userIDScope).",
        "tags": [
          "admin_users"
        ],
        "summary": "Update user quota.",
        "operationId": "updateUserQuota",
        "parameters": [
          {
            "name": "body",
            "in": "body",
            "required": true,
            "schema": {
              "$ref": "#/definitions/UpdateQuotaCmd"
            }
          },
          {
            "type": "string",
            "name": "quota_target",
            "in": "path",
            "required": true
          },
          {
            "type": "integer",
            "format": "int64",
            "name": "user_id",
            "in": "path",
            "required": true
          }
        ],
        "responses": {
          "200": {
            "$ref": "#/responses/okResponse"
          },
          "401": {
            "$ref": "#/responses/unauthorisedError"
          },
          "403": {
            "$ref": "#/responses/forbiddenError"
          },
          "404": {
            "$ref": "#/responses/notFoundError"
          },
          "500": {
            "$ref": "#/responses/internalServerError"
          }
        }
      }
    },
    "/admin/users/{user_id}/revoke-auth-token": {
      "post": {
        "security": [
          {
            "basic": []
          }
        ],
        "description": "Revokes the given auth token (device) for the user. User of issued auth token (device) will no longer be logged in and will be required to authenticate again upon next activity.\nIf you are running Grafana Enterprise and have Fine-grained access control enabled, you need to have a permission with action `users.authtoken:update` and scope `global.users:*`.",
        "tags": [
          "admin_users"
        ],
        "summary": "Revoke auth token for user.",
        "operationId": "adminRevokeUserAuthToken",
        "parameters": [
          {
            "name": "body",
            "in": "body",
            "required": true,
            "schema": {
              "$ref": "#/definitions/RevokeAuthTokenCmd"
            }
          },
          {
            "type": "integer",
            "format": "int64",
            "name": "user_id",
            "in": "path",
            "required": true
          }
        ],
        "responses": {
          "200": {
            "$ref": "#/responses/okResponse"
          },
          "400": {
            "$ref": "#/responses/badRequestError"
          },
          "401": {
            "$ref": "#/responses/unauthorisedError"
          },
          "403": {
            "$ref": "#/responses/forbiddenError"
          },
          "404": {
            "$ref": "#/responses/notFoundError"
          },
          "500": {
            "$ref": "#/responses/internalServerError"
          }
        }
      }
    },
    "/alert-notifications": {
      "get": {
        "description": "Returns all notification channels that the authenticated user has permission to view.",
        "tags": [
          "legacy_alerts_notification_channels"
        ],
        "summary": "Get all notification channels.",
        "operationId": "getAlertNotificationChannels",
        "responses": {
          "200": {
            "$ref": "#/responses/getAlertNotificationChannelsResponse"
          },
          "401": {
            "$ref": "#/responses/unauthorisedError"
          },
          "403": {
            "$ref": "#/responses/forbiddenError"
          },
          "500": {
            "$ref": "#/responses/internalServerError"
          }
        }
      },
      "post": {
        "description": "You can find the full list of [supported notifiers](https://grafana.com/docs/grafana/latest/alerting/old-alerting/notifications/#list-of-supported-notifiers) on the alert notifiers page.",
        "tags": [
          "legacy_alerts_notification_channels"
        ],
        "summary": "Create notification channel.",
        "operationId": "createAlertNotificationChannel",
        "parameters": [
          {
            "name": "body",
            "in": "body",
            "required": true,
            "schema": {
              "$ref": "#/definitions/CreateAlertNotificationCommand"
            }
          }
        ],
        "responses": {
          "200": {
            "$ref": "#/responses/getAlertNotificationChannelResponse"
          },
          "401": {
            "$ref": "#/responses/unauthorisedError"
          },
          "403": {
            "$ref": "#/responses/forbiddenError"
          },
          "409": {
            "$ref": "#/responses/conflictError"
          },
          "500": {
            "$ref": "#/responses/internalServerError"
          }
        }
      }
    },
    "/alert-notifications/lookup": {
      "get": {
        "description": "Returns all notification channels, but with less detailed information. Accessible by any authenticated user and is mainly used by providing alert notification channels in Grafana UI when configuring alert rule.",
        "tags": [
          "legacy_alerts_notification_channels"
        ],
        "summary": "Get all notification channels (lookup).",
        "operationId": "getAlertNotificationLookup",
        "responses": {
          "200": {
            "$ref": "#/responses/getAlertNotificationLookupResponse"
          },
          "401": {
            "$ref": "#/responses/unauthorisedError"
          },
          "403": {
            "$ref": "#/responses/forbiddenError"
          },
          "500": {
            "$ref": "#/responses/internalServerError"
          }
        }
      }
    },
    "/alert-notifications/test": {
      "post": {
        "description": "Sends a test notification to the channel.",
        "tags": [
          "legacy_alerts_notification_channels"
        ],
        "summary": "Test notification channel.",
        "operationId": "notificationChannelTest",
        "parameters": [
          {
            "name": "body",
            "in": "body",
            "required": true,
            "schema": {
              "$ref": "#/definitions/NotificationTestCommand"
            }
          }
        ],
        "responses": {
          "200": {
            "$ref": "#/responses/okResponse"
          },
          "400": {
            "$ref": "#/responses/badRequestError"
          },
          "401": {
            "$ref": "#/responses/unauthorisedError"
          },
          "403": {
            "$ref": "#/responses/forbiddenError"
          },
          "412": {
            "$ref": "#/responses/SMTPNotEnabledError"
          },
          "500": {
            "$ref": "#/responses/internalServerError"
          }
        }
      }
    },
    "/alert-notifications/uid/{notification_channel_uid}": {
      "get": {
        "description": "Returns the notification channel given the notification channel UID.",
        "tags": [
          "legacy_alerts_notification_channels"
        ],
        "summary": "Get notification channel by UID.",
        "operationId": "getAlertNotificationChannelByUID",
        "parameters": [
          {
            "type": "string",
            "name": "notification_channel_uid",
            "in": "path",
            "required": true
          }
        ],
        "responses": {
          "200": {
            "$ref": "#/responses/getAlertNotificationChannelResponse"
          },
          "401": {
            "$ref": "#/responses/unauthorisedError"
          },
          "403": {
            "$ref": "#/responses/forbiddenError"
          },
          "404": {
            "$ref": "#/responses/notFoundError"
          },
          "500": {
            "$ref": "#/responses/internalServerError"
          }
        }
      },
      "put": {
        "description": "Updates an existing notification channel identified by uid.",
        "tags": [
          "legacy_alerts_notification_channels"
        ],
        "summary": "Update notification channel by UID.",
        "operationId": "updateAlertNotificationChannelByUID",
        "parameters": [
          {
            "name": "body",
            "in": "body",
            "required": true,
            "schema": {
              "$ref": "#/definitions/UpdateAlertNotificationWithUidCommand"
            }
          },
          {
            "type": "string",
            "name": "notification_channel_uid",
            "in": "path",
            "required": true
          }
        ],
        "responses": {
          "200": {
            "$ref": "#/responses/getAlertNotificationChannelResponse"
          },
          "401": {
            "$ref": "#/responses/unauthorisedError"
          },
          "403": {
            "$ref": "#/responses/forbiddenError"
          },
          "404": {
            "$ref": "#/responses/notFoundError"
          },
          "500": {
            "$ref": "#/responses/internalServerError"
          }
        }
      },
      "delete": {
        "description": "Deletes an existing notification channel identified by UID.",
        "tags": [
          "legacy_alerts_notification_channels"
        ],
        "summary": "Delete alert notification by UID.",
        "operationId": "deleteAlertNotificationChannelByUID",
        "parameters": [
          {
            "type": "string",
            "name": "notification_channel_uid",
            "in": "path",
            "required": true
          }
        ],
        "responses": {
          "200": {
            "$ref": "#/responses/deleteAlertNotificationChannelResponse"
          },
          "401": {
            "$ref": "#/responses/unauthorisedError"
          },
          "403": {
            "$ref": "#/responses/forbiddenError"
          },
          "404": {
            "$ref": "#/responses/notFoundError"
          },
          "500": {
            "$ref": "#/responses/internalServerError"
          }
        }
      }
    },
    "/alert-notifications/{notification_channel_id}": {
      "get": {
        "description": "Returns the notification channel given the notification channel ID.",
        "tags": [
          "legacy_alerts_notification_channels"
        ],
        "summary": "Get notification channel by ID.",
        "operationId": "getAlertNotificationChannelByID",
        "parameters": [
          {
            "type": "integer",
            "format": "int64",
            "name": "notification_channel_id",
            "in": "path",
            "required": true
          }
        ],
        "responses": {
          "200": {
            "$ref": "#/responses/getAlertNotificationChannelResponse"
          },
          "401": {
            "$ref": "#/responses/unauthorisedError"
          },
          "403": {
            "$ref": "#/responses/forbiddenError"
          },
          "404": {
            "$ref": "#/responses/notFoundError"
          },
          "500": {
            "$ref": "#/responses/internalServerError"
          }
        }
      },
      "put": {
        "description": "Updates an existing notification channel identified by ID.",
        "tags": [
          "legacy_alerts_notification_channels"
        ],
        "summary": "Update notification channel by ID.",
        "operationId": "updateAlertNotificationChannel",
        "parameters": [
          {
            "name": "body",
            "in": "body",
            "required": true,
            "schema": {
              "$ref": "#/definitions/UpdateAlertNotificationCommand"
            }
          },
          {
            "type": "integer",
            "format": "int64",
            "name": "notification_channel_id",
            "in": "path",
            "required": true
          }
        ],
        "responses": {
          "200": {
            "$ref": "#/responses/getAlertNotificationChannelResponse"
          },
          "401": {
            "$ref": "#/responses/unauthorisedError"
          },
          "403": {
            "$ref": "#/responses/forbiddenError"
          },
          "404": {
            "$ref": "#/responses/notFoundError"
          },
          "500": {
            "$ref": "#/responses/internalServerError"
          }
        }
      },
      "delete": {
        "description": "Deletes an existing notification channel identified by ID.",
        "tags": [
          "legacy_alerts_notification_channels"
        ],
        "summary": "Delete alert notification by ID.",
        "operationId": "deleteAlertNotificationChannel",
        "parameters": [
          {
            "type": "integer",
            "format": "int64",
            "name": "notification_channel_id",
            "in": "path",
            "required": true
          }
        ],
        "responses": {
          "200": {
            "$ref": "#/responses/okResponse"
          },
          "401": {
            "$ref": "#/responses/unauthorisedError"
          },
          "403": {
            "$ref": "#/responses/forbiddenError"
          },
          "404": {
            "$ref": "#/responses/notFoundError"
          },
          "500": {
            "$ref": "#/responses/internalServerError"
          }
        }
      }
    },
    "/alerts": {
      "get": {
        "tags": [
          "legacy_alerts"
        ],
        "summary": "Get legacy alerts.",
        "operationId": "getAlerts",
        "parameters": [
          {
            "type": "array",
            "items": {
              "type": "string"
            },
            "description": "Limit response to alerts in specified dashboard(s). You can specify multiple dashboards.",
            "name": "dashboardId",
            "in": "query"
          },
          {
            "type": "integer",
            "format": "int64",
            "description": "Limit response to alert for a specified panel on a dashboard.",
            "name": "panelId",
            "in": "query"
          },
          {
            "type": "string",
            "description": "Limit response to alerts having a name like this value.",
            "name": "query",
            "in": "query"
          },
          {
            "enum": [
              "all",
              "no_data",
              "paused",
              "alerting",
              "ok",
              "pending",
              "unknown"
            ],
            "type": "string",
            "description": "Return alerts with one or more of the following alert states",
            "name": "state",
            "in": "query"
          },
          {
            "type": "integer",
            "format": "int64",
            "description": "Limit response to X number of alerts.",
            "name": "limit",
            "in": "query"
          },
          {
            "type": "array",
            "items": {
              "type": "string"
            },
            "collectionFormat": "multi",
            "description": "Limit response to alerts of dashboards in specified folder(s). You can specify multiple folders",
            "name": "folderId",
            "in": "query"
          },
          {
            "type": "string",
            "description": "Limit response to alerts having a dashboard name like this value./ Limit response to alerts having a dashboard name like this value.",
            "name": "dashboardQuery",
            "in": "query"
          },
          {
            "type": "array",
            "items": {
              "type": "string"
            },
            "collectionFormat": "multi",
            "description": "Limit response to alerts of dashboards with specified tags. To do an “AND” filtering with multiple tags, specify the tags parameter multiple times",
            "name": "dashboardTag",
            "in": "query"
          }
        ],
        "responses": {
          "200": {
            "$ref": "#/responses/getAlertsResponse"
          },
          "401": {
            "$ref": "#/responses/unauthorisedError"
          },
          "500": {
            "$ref": "#/responses/internalServerError"
          }
        }
      }
    },
    "/alerts/states-for-dashboard": {
      "get": {
        "tags": [
          "legacy_alerts"
        ],
        "summary": "Get alert states for a dashboard.",
        "operationId": "getDashboardStates",
        "parameters": [
          {
            "type": "integer",
            "format": "int64",
            "name": "dashboardId",
            "in": "query",
            "required": true
          }
        ],
        "responses": {
          "200": {
            "$ref": "#/responses/getDashboardStatesResponse"
          },
          "400": {
            "$ref": "#/responses/badRequestError"
          },
          "500": {
            "$ref": "#/responses/internalServerError"
          }
        }
      }
    },
    "/alerts/test": {
      "post": {
        "tags": [
          "legacy_alerts"
        ],
        "summary": "Test alert.",
        "operationId": "testAlert",
        "parameters": [
          {
            "name": "body",
            "in": "body",
            "schema": {
              "$ref": "#/definitions/AlertTestCommand"
            }
          }
        ],
        "responses": {
          "200": {
            "$ref": "#/responses/testAlertResponse"
          },
          "400": {
            "$ref": "#/responses/badRequestError"
          },
          "403": {
            "$ref": "#/responses/forbiddenError"
          },
          "422": {
            "$ref": "#/responses/unprocessableEntityError"
          },
          "500": {
            "$ref": "#/responses/internalServerError"
          }
        }
      }
    },
    "/alerts/{alert_id}": {
      "get": {
        "description": "“evalMatches” data in the response is cached in the db when and only when the state of the alert changes (e.g. transitioning from “ok” to “alerting” state).\nIf data from one server triggers the alert first and, before that server is seen leaving alerting state, a second server also enters a state that would trigger the alert, the second server will not be visible in “evalMatches” data.",
        "tags": [
          "legacy_alerts"
        ],
        "summary": "Get alert by ID.",
        "operationId": "getAlertByID",
        "parameters": [
          {
            "type": "string",
            "name": "alert_id",
            "in": "path",
            "required": true
          }
        ],
        "responses": {
          "200": {
            "$ref": "#/responses/getAlertResponse"
          },
          "401": {
            "$ref": "#/responses/unauthorisedError"
          },
          "500": {
            "$ref": "#/responses/internalServerError"
          }
        }
      }
    },
    "/alerts/{alert_id}/pause": {
      "post": {
        "tags": [
          "legacy_alerts"
        ],
        "summary": "Pause/unpause alert by id.",
        "operationId": "pauseAlert",
        "parameters": [
          {
            "type": "string",
            "name": "alert_id",
            "in": "path",
            "required": true
          },
          {
            "name": "body",
            "in": "body",
            "required": true,
            "schema": {
              "$ref": "#/definitions/PauseAlertCommand"
            }
          }
        ],
        "responses": {
          "200": {
            "$ref": "#/responses/pauseAlertResponse"
          },
          "401": {
            "$ref": "#/responses/unauthorisedError"
          },
          "403": {
            "$ref": "#/responses/forbiddenError"
          },
          "404": {
            "$ref": "#/responses/notFoundError"
          },
          "500": {
            "$ref": "#/responses/internalServerError"
          }
        }
      }
    },
    "/annotations": {
      "get": {
        "description": "Starting in Grafana v6.4 regions annotations are now returned in one entity that now includes the timeEnd property.",
        "tags": [
          "annotations"
        ],
        "summary": "Find Annotations.",
        "operationId": "getAnnotations",
        "parameters": [
          {
            "type": "integer",
            "format": "int64",
            "description": "Find annotations created after specific epoch datetime in milliseconds.",
            "name": "from",
            "in": "query"
          },
          {
            "type": "integer",
            "format": "int64",
            "description": "Find annotations created before specific epoch datetime in milliseconds.",
            "name": "to",
            "in": "query"
          },
          {
            "type": "integer",
            "format": "int64",
            "description": "Limit response to annotations created by specific user.",
            "name": "userId",
            "in": "query"
          },
          {
            "type": "integer",
            "format": "int64",
            "description": "Find annotations for a specified alert.",
            "name": "alertId",
            "in": "query"
          },
          {
            "type": "integer",
            "format": "int64",
            "description": "Find annotations that are scoped to a specific dashboard",
            "name": "dashboardId",
            "in": "query"
          },
          {
            "type": "string",
            "description": "Find annotations that are scoped to a specific dashboard",
            "name": "dashboardUID",
            "in": "query"
          },
          {
            "type": "integer",
            "format": "int64",
            "description": "Find annotations that are scoped to a specific panel",
            "name": "panelId",
            "in": "query"
          },
          {
            "type": "integer",
            "format": "int64",
            "description": "Max limit for results returned.",
            "name": "limit",
            "in": "query"
          },
          {
            "type": "array",
            "items": {
              "type": "string"
            },
            "collectionFormat": "multi",
            "description": "Use this to filter organization annotations. Organization annotations are annotations from an annotation data source that are not connected specifically to a dashboard or panel. You can filter by multiple tags.",
            "name": "tags",
            "in": "query"
          },
          {
            "enum": [
              "alert",
              "annotation"
            ],
            "type": "string",
            "description": "Return alerts or user created annotations",
            "name": "type",
            "in": "query"
          },
          {
            "type": "boolean",
            "description": "Match any or all tags",
            "name": "matchAny",
            "in": "query"
          }
        ],
        "responses": {
          "200": {
            "$ref": "#/responses/getAnnotationsResponse"
          },
          "401": {
            "$ref": "#/responses/unauthorisedError"
          },
          "500": {
            "$ref": "#/responses/internalServerError"
          }
        }
      },
      "post": {
        "description": "Creates an annotation in the Grafana database. The dashboardId and panelId fields are optional. If they are not specified then an organization annotation is created and can be queried in any dashboard that adds the Grafana annotations data source. When creating a region annotation include the timeEnd property.\nThe format for `time` and `timeEnd` should be epoch numbers in millisecond resolution.\nThe response for this HTTP request is slightly different in versions prior to v6.4. In prior versions you would also get an endId if you where creating a region. But in 6.4 regions are represented using a single event with time and timeEnd properties.",
        "tags": [
          "annotations"
        ],
        "summary": "Create Annotation.",
        "operationId": "postAnnotation",
        "parameters": [
          {
            "name": "body",
            "in": "body",
            "required": true,
            "schema": {
              "$ref": "#/definitions/PostAnnotationsCmd"
            }
          }
        ],
        "responses": {
          "200": {
            "$ref": "#/responses/postAnnotationResponse"
          },
          "400": {
            "$ref": "#/responses/badRequestError"
          },
          "401": {
            "$ref": "#/responses/unauthorisedError"
          },
          "403": {
            "$ref": "#/responses/forbiddenError"
          },
          "500": {
            "$ref": "#/responses/internalServerError"
          }
        }
      }
    },
    "/annotations/graphite": {
      "post": {
        "description": "Creates an annotation by using Graphite-compatible event format. The `when` and `data` fields are optional. If `when` is not specified then the current time will be used as annotation’s timestamp. The `tags` field can also be in prior to Graphite `0.10.0` format (string with multiple tags being separated by a space).",
        "tags": [
          "annotations"
        ],
        "summary": "Create Annotation in Graphite format.",
        "operationId": "postGraphiteAnnotation",
        "parameters": [
          {
            "name": "body",
            "in": "body",
            "required": true,
            "schema": {
              "$ref": "#/definitions/PostGraphiteAnnotationsCmd"
            }
          }
        ],
        "responses": {
          "200": {
            "$ref": "#/responses/postAnnotationResponse"
          },
          "400": {
            "$ref": "#/responses/badRequestError"
          },
          "401": {
            "$ref": "#/responses/unauthorisedError"
          },
          "403": {
            "$ref": "#/responses/forbiddenError"
          },
          "500": {
            "$ref": "#/responses/internalServerError"
          }
        }
      }
    },
    "/annotations/mass-delete": {
      "post": {
        "tags": [
          "annotations"
        ],
        "summary": "Delete multiple annotations.",
        "operationId": "massDeleteAnnotations",
        "parameters": [
          {
            "name": "body",
            "in": "body",
            "required": true,
            "schema": {
              "$ref": "#/definitions/MassDeleteAnnotationsCmd"
            }
          }
        ],
        "responses": {
          "200": {
            "$ref": "#/responses/okResponse"
          },
          "401": {
            "$ref": "#/responses/unauthorisedError"
          },
          "500": {
            "$ref": "#/responses/internalServerError"
          }
        }
      }
    },
    "/annotations/tags": {
      "get": {
        "description": "Find all the event tags created in the annotations.",
        "tags": [
          "annotations"
        ],
        "summary": "Find Annotations Tags.",
        "operationId": "getAnnotationTags",
        "parameters": [
          {
            "type": "string",
            "description": "Tag is a string that you can use to filter tags.",
            "name": "tag",
            "in": "query"
          },
          {
            "type": "string",
            "default": "100",
            "description": "Max limit for results returned.",
            "name": "limit",
            "in": "query"
          }
        ],
        "responses": {
          "200": {
            "$ref": "#/responses/getAnnotationTagsResponse"
          },
          "401": {
            "$ref": "#/responses/unauthorisedError"
          },
          "500": {
            "$ref": "#/responses/internalServerError"
          }
        }
      }
    },
    "/annotations/{annotation_id}": {
      "get": {
        "tags": [
          "annotations"
        ],
        "summary": "Get Annotation by ID.",
        "operationId": "getAnnotationByID",
        "parameters": [
          {
            "type": "string",
            "name": "annotation_id",
            "in": "path",
            "required": true
          }
        ],
        "responses": {
          "200": {
            "$ref": "#/responses/getAnnotationByIDResponse"
          },
          "401": {
            "$ref": "#/responses/unauthorisedError"
          },
          "500": {
            "$ref": "#/responses/internalServerError"
          }
        }
      },
      "put": {
        "description": "Updates all properties of an annotation that matches the specified id. To only update certain property, consider using the Patch Annotation operation.",
        "tags": [
          "annotations"
        ],
        "summary": "Update Annotation.",
        "operationId": "updateAnnotation",
        "parameters": [
          {
            "type": "string",
            "name": "annotation_id",
            "in": "path",
            "required": true
          },
          {
            "name": "body",
            "in": "body",
            "required": true,
            "schema": {
              "$ref": "#/definitions/UpdateAnnotationsCmd"
            }
          }
        ],
        "responses": {
          "200": {
            "$ref": "#/responses/okResponse"
          },
          "400": {
            "$ref": "#/responses/badRequestError"
          },
          "401": {
            "$ref": "#/responses/unauthorisedError"
          },
          "403": {
            "$ref": "#/responses/forbiddenError"
          },
          "500": {
            "$ref": "#/responses/internalServerError"
          }
        }
      },
      "delete": {
        "description": "Deletes the annotation that matches the specified ID.",
        "tags": [
          "annotations"
        ],
        "summary": "Delete Annotation By ID.",
        "operationId": "deleteAnnotationByID",
        "parameters": [
          {
            "type": "string",
            "name": "annotation_id",
            "in": "path",
            "required": true
          }
        ],
        "responses": {
          "200": {
            "$ref": "#/responses/okResponse"
          },
          "401": {
            "$ref": "#/responses/unauthorisedError"
          },
          "403": {
            "$ref": "#/responses/forbiddenError"
          },
          "500": {
            "$ref": "#/responses/internalServerError"
          }
        }
      },
      "patch": {
        "description": "Updates one or more properties of an annotation that matches the specified ID.\nThis operation currently supports updating of the `text`, `tags`, `time` and `timeEnd` properties.\nThis is available in Grafana 6.0.0-beta2 and above.",
        "tags": [
          "annotations"
        ],
        "summary": "Patch Annotation.",
        "operationId": "patchAnnotation",
        "parameters": [
          {
            "type": "string",
            "name": "annotation_id",
            "in": "path",
            "required": true
          },
          {
            "name": "body",
            "in": "body",
            "required": true,
            "schema": {
              "$ref": "#/definitions/PatchAnnotationsCmd"
            }
          }
        ],
        "responses": {
          "200": {
            "$ref": "#/responses/okResponse"
          },
          "401": {
            "$ref": "#/responses/unauthorisedError"
          },
          "403": {
            "$ref": "#/responses/forbiddenError"
          },
          "404": {
            "$ref": "#/responses/notFoundError"
          },
          "500": {
            "$ref": "#/responses/internalServerError"
          }
        }
      }
    },
    "/auth/keys": {
      "get": {
        "description": "Will return auth keys.",
        "tags": [
          "api_keys"
        ],
        "summary": "Get auth keys.",
        "operationId": "getAPIkeys",
        "parameters": [
          {
            "type": "boolean",
            "default": false,
            "description": "Show expired keys",
            "name": "includeExpired",
            "in": "query"
          }
        ],
        "responses": {
          "200": {
            "$ref": "#/responses/getAPIkeyResponse"
          },
          "401": {
            "$ref": "#/responses/unauthorisedError"
          },
          "403": {
            "$ref": "#/responses/forbiddenError"
          },
          "404": {
            "$ref": "#/responses/notFoundError"
          },
          "500": {
            "$ref": "#/responses/internalServerError"
          }
        }
      },
      "post": {
        "description": "Will return details of the created API key.",
        "tags": [
          "api_keys"
        ],
        "summary": "Creates an API key.",
        "operationId": "addAPIkey",
        "parameters": [
          {
            "name": "Body",
            "in": "body",
            "required": true,
            "schema": {
              "$ref": "#/definitions/AddCommand"
            }
          }
        ],
        "responses": {
          "200": {
            "$ref": "#/responses/postAPIkeyResponse"
          },
          "400": {
            "$ref": "#/responses/badRequestError"
          },
          "401": {
            "$ref": "#/responses/unauthorisedError"
          },
          "403": {
            "$ref": "#/responses/forbiddenError"
          },
          "409": {
            "$ref": "#/responses/conflictError"
          },
          "500": {
            "$ref": "#/responses/internalServerError"
          }
        }
      }
    },
    "/auth/keys/{id}": {
      "delete": {
        "tags": [
          "api_keys"
        ],
        "summary": "Delete API key.",
        "operationId": "deleteAPIkey",
        "parameters": [
          {
            "type": "integer",
            "format": "int64",
            "name": "id",
            "in": "path",
            "required": true
          }
        ],
        "responses": {
          "200": {
            "$ref": "#/responses/okResponse"
          },
          "401": {
            "$ref": "#/responses/unauthorisedError"
          },
          "403": {
            "$ref": "#/responses/forbiddenError"
          },
          "404": {
            "$ref": "#/responses/notFoundError"
          },
          "500": {
            "$ref": "#/responses/internalServerError"
          }
        }
      }
    },
    "/dashboard/snapshots": {
      "get": {
        "tags": [
          "snapshots"
        ],
        "summary": "List snapshots.",
        "operationId": "searchDashboardSnapshots",
        "parameters": [
          {
            "type": "string",
            "description": "Search Query",
            "name": "query",
            "in": "query"
          },
          {
            "type": "integer",
            "format": "int64",
            "default": 1000,
            "description": "Limit the number of returned results",
            "name": "limit",
            "in": "query"
          }
        ],
        "responses": {
          "200": {
            "$ref": "#/responses/searchDashboardSnapshotsResponse"
          },
          "500": {
            "$ref": "#/responses/internalServerError"
          }
        }
      }
    },
    "/dashboards/calculate-diff": {
      "post": {
        "produces": [
          "application/json",
          "text/html"
        ],
        "tags": [
          "dashboards"
        ],
        "summary": "Perform diff on two dashboards.",
        "operationId": "calculateDashboardDiff",
        "parameters": [
          {
            "name": "Body",
            "in": "body",
            "required": true,
            "schema": {
              "type": "object",
              "properties": {
                "base": {
                  "$ref": "#/definitions/CalculateDiffTarget"
                },
                "diffType": {
                  "description": "The type of diff to return\nDescription:\n`basic`\n`json`",
                  "type": "string",
                  "enum": [
                    "basic",
                    "json"
                  ]
                },
                "new": {
                  "$ref": "#/definitions/CalculateDiffTarget"
                }
              }
            }
          }
        ],
        "responses": {
          "200": {
            "$ref": "#/responses/calculateDashboardDiffResponse"
          },
          "401": {
            "$ref": "#/responses/unauthorisedError"
          },
          "403": {
            "$ref": "#/responses/forbiddenError"
          },
          "500": {
            "$ref": "#/responses/internalServerError"
          }
        }
      }
    },
    "/dashboards/db": {
      "post": {
        "description": "Creates a new dashboard or updates an existing dashboard.",
        "tags": [
          "dashboards"
        ],
        "summary": "Create / Update dashboard",
        "operationId": "postDashboard",
        "parameters": [
          {
            "name": "Body",
            "in": "body",
            "required": true,
            "schema": {
              "$ref": "#/definitions/SaveDashboardCommand"
            }
          }
        ],
        "responses": {
          "200": {
            "$ref": "#/responses/postDashboardResponse"
          },
          "400": {
            "$ref": "#/responses/badRequestError"
          },
          "401": {
            "$ref": "#/responses/unauthorisedError"
          },
          "403": {
            "$ref": "#/responses/forbiddenError"
          },
          "404": {
            "$ref": "#/responses/notFoundError"
          },
          "412": {
            "$ref": "#/responses/preconditionFailedError"
          },
          "422": {
            "$ref": "#/responses/unprocessableEntityError"
          },
          "500": {
            "$ref": "#/responses/internalServerError"
          }
        }
      }
    },
    "/dashboards/home": {
      "get": {
        "tags": [
          "dashboards"
        ],
        "summary": "Get home dashboard.",
        "operationId": "getHomeDashboard",
        "responses": {
          "200": {
            "$ref": "#/responses/getHomeDashboardResponse"
          },
          "401": {
            "$ref": "#/responses/unauthorisedError"
          },
          "500": {
            "$ref": "#/responses/internalServerError"
          }
        }
      }
    },
    "/dashboards/id/{DashboardID}/permissions": {
      "get": {
        "description": "Please refer to [updated API](#/dashboard_permissions/getDashboardPermissionsListByUID) instead",
        "tags": [
          "dashboard_permissions"
        ],
        "summary": "Gets all existing permissions for the given dashboard.",
        "operationId": "getDashboardPermissionsListByID",
        "deprecated": true,
        "parameters": [
          {
            "type": "integer",
            "format": "int64",
            "name": "DashboardID",
            "in": "path",
            "required": true
          }
        ],
        "responses": {
          "200": {
            "$ref": "#/responses/getDashboardPermissionsListResponse"
          },
          "401": {
            "$ref": "#/responses/unauthorisedError"
          },
          "403": {
            "$ref": "#/responses/forbiddenError"
          },
          "404": {
            "$ref": "#/responses/notFoundError"
          },
          "500": {
            "$ref": "#/responses/internalServerError"
          }
        }
      },
      "post": {
        "description": "Please refer to [updated API](#/dashboard_permissions/updateDashboardPermissionsByUID) instead\n\nThis operation will remove existing permissions if they’re not included in the request.",
        "tags": [
          "dashboard_permissions"
        ],
        "summary": "Updates permissions for a dashboard.",
        "operationId": "updateDashboardPermissionsByID",
        "deprecated": true,
        "parameters": [
          {
            "name": "Body",
            "in": "body",
            "required": true,
            "schema": {
              "$ref": "#/definitions/UpdateDashboardACLCommand"
            }
          },
          {
            "type": "integer",
            "format": "int64",
            "name": "DashboardID",
            "in": "path",
            "required": true
          }
        ],
        "responses": {
          "200": {
            "$ref": "#/responses/okResponse"
          },
          "400": {
            "$ref": "#/responses/badRequestError"
          },
          "401": {
            "$ref": "#/responses/unauthorisedError"
          },
          "403": {
            "$ref": "#/responses/forbiddenError"
          },
          "404": {
            "$ref": "#/responses/notFoundError"
          },
          "500": {
            "$ref": "#/responses/internalServerError"
          }
        }
      }
    },
    "/dashboards/id/{DashboardID}/restore": {
      "post": {
        "description": "Please refer to [updated API](#/dashboard_versions/restoreDashboardVersionByUID) instead",
        "tags": [
          "dashboard_versions"
        ],
        "summary": "Restore a dashboard to a given dashboard version.",
        "operationId": "restoreDashboardVersionByID",
        "deprecated": true,
        "parameters": [
          {
            "name": "Body",
            "in": "body",
            "required": true,
            "schema": {
              "$ref": "#/definitions/RestoreDashboardVersionCommand"
            }
          },
          {
            "type": "integer",
            "format": "int64",
            "name": "DashboardID",
            "in": "path",
            "required": true
          }
        ],
        "responses": {
          "200": {
            "$ref": "#/responses/postDashboardResponse"
          },
          "401": {
            "$ref": "#/responses/unauthorisedError"
          },
          "403": {
            "$ref": "#/responses/forbiddenError"
          },
          "404": {
            "$ref": "#/responses/notFoundError"
          },
          "500": {
            "$ref": "#/responses/internalServerError"
          }
        }
      }
    },
    "/dashboards/id/{DashboardID}/versions": {
      "get": {
        "description": "Please refer to [updated API](#/dashboard_versions/getDashboardVersionsByUID) instead",
        "tags": [
          "dashboard_versions"
        ],
        "summary": "Gets all existing versions for the dashboard.",
        "operationId": "getDashboardVersionsByID",
        "deprecated": true,
        "parameters": [
          {
            "type": "integer",
            "format": "int64",
            "name": "DashboardID",
            "in": "path",
            "required": true
          }
        ],
        "responses": {
          "200": {
            "$ref": "#/responses/dashboardVersionsResponse"
          },
          "401": {
            "$ref": "#/responses/unauthorisedError"
          },
          "403": {
            "$ref": "#/responses/forbiddenError"
          },
          "404": {
            "$ref": "#/responses/notFoundError"
          },
          "500": {
            "$ref": "#/responses/internalServerError"
          }
        }
      }
    },
    "/dashboards/id/{DashboardID}/versions/{DashboardVersionID}": {
      "get": {
        "description": "Please refer to [updated API](#/dashboard_versions/getDashboardVersionByUID) instead",
        "tags": [
          "dashboard_versions"
        ],
        "summary": "Get a specific dashboard version.",
        "operationId": "getDashboardVersionByID",
        "deprecated": true,
        "parameters": [
          {
            "type": "integer",
            "format": "int64",
            "name": "DashboardID",
            "in": "path",
            "required": true
          },
          {
            "type": "integer",
            "format": "int64",
            "name": "DashboardVersionID",
            "in": "path",
            "required": true
          }
        ],
        "responses": {
          "200": {
            "$ref": "#/responses/dashboardVersionResponse"
          },
          "401": {
            "$ref": "#/responses/unauthorisedError"
          },
          "403": {
            "$ref": "#/responses/forbiddenError"
          },
          "404": {
            "$ref": "#/responses/notFoundError"
          },
          "500": {
            "$ref": "#/responses/internalServerError"
          }
        }
      }
    },
    "/dashboards/import": {
      "post": {
        "tags": [
          "dashboards"
        ],
        "summary": "Import dashboard.",
        "operationId": "importDashboard",
        "parameters": [
          {
            "name": "Body",
            "in": "body",
            "required": true,
            "schema": {
              "$ref": "#/definitions/ImportDashboardRequest"
            }
          }
        ],
        "responses": {
          "200": {
            "$ref": "#/responses/importDashboardResponse"
          },
          "400": {
            "$ref": "#/responses/badRequestError"
          },
          "401": {
            "$ref": "#/responses/unauthorisedError"
          },
          "412": {
            "$ref": "#/responses/preconditionFailedError"
          },
          "422": {
            "$ref": "#/responses/unprocessableEntityError"
          },
          "500": {
            "$ref": "#/responses/internalServerError"
          }
        }
      }
    },
    "/dashboards/tags": {
      "get": {
        "tags": [
          "dashboards"
        ],
        "summary": "Get all dashboards tags of an organisation.",
        "operationId": "getDashboardTags",
        "responses": {
          "200": {
            "$ref": "#/responses/getDashboardsTagsResponse"
          },
          "401": {
            "$ref": "#/responses/unauthorisedError"
          },
          "500": {
            "$ref": "#/responses/internalServerError"
          }
        }
      }
    },
    "/dashboards/trim": {
      "post": {
        "tags": [
          "dashboards"
        ],
        "summary": "Trim defaults from dashboard.",
        "operationId": "trimDashboard",
        "parameters": [
          {
            "name": "Body",
            "in": "body",
            "required": true,
            "schema": {
              "$ref": "#/definitions/TrimDashboardCommand"
            }
          }
        ],
        "responses": {
          "200": {
            "$ref": "#/responses/trimDashboardResponse"
          },
          "401": {
            "$ref": "#/responses/unauthorisedError"
          },
          "500": {
            "$ref": "#/responses/internalServerError"
          }
        }
      }
    },
    "/dashboards/uid/{uid}": {
      "get": {
        "description": "Will return the dashboard given the dashboard unique identifier (uid).",
        "tags": [
          "dashboards"
        ],
        "summary": "Get dashboard by uid.",
        "operationId": "getDashboardByUID",
        "parameters": [
          {
            "type": "string",
            "name": "uid",
            "in": "path",
            "required": true
          }
        ],
        "responses": {
          "200": {
            "$ref": "#/responses/dashboardResponse"
          },
          "401": {
            "$ref": "#/responses/unauthorisedError"
          },
          "403": {
            "$ref": "#/responses/forbiddenError"
          },
          "404": {
            "$ref": "#/responses/notFoundError"
          },
          "500": {
            "$ref": "#/responses/internalServerError"
          }
        }
      },
      "delete": {
        "description": "Will delete the dashboard given the specified unique identifier (uid).",
        "tags": [
          "dashboards"
        ],
        "summary": "Delete dashboard by uid.",
        "operationId": "deleteDashboardByUID",
        "parameters": [
          {
            "type": "string",
            "name": "uid",
            "in": "path",
            "required": true
          }
        ],
        "responses": {
          "200": {
            "$ref": "#/responses/deleteDashboardResponse"
          },
          "401": {
            "$ref": "#/responses/unauthorisedError"
          },
          "403": {
            "$ref": "#/responses/forbiddenError"
          },
          "404": {
            "$ref": "#/responses/notFoundError"
          },
          "500": {
            "$ref": "#/responses/internalServerError"
          }
        }
      }
    },
    "/dashboards/uid/{uid}/permissions": {
      "get": {
        "tags": [
          "dashboard_permissions"
        ],
        "summary": "Gets all existing permissions for the given dashboard.",
        "operationId": "getDashboardPermissionsListByUID",
        "parameters": [
          {
            "type": "string",
            "name": "uid",
            "in": "path",
            "required": true
          }
        ],
        "responses": {
          "200": {
            "$ref": "#/responses/getDashboardPermissionsListResponse"
          },
          "401": {
            "$ref": "#/responses/unauthorisedError"
          },
          "403": {
            "$ref": "#/responses/forbiddenError"
          },
          "404": {
            "$ref": "#/responses/notFoundError"
          },
          "500": {
            "$ref": "#/responses/internalServerError"
          }
        }
      },
      "post": {
        "description": "This operation will remove existing permissions if they’re not included in the request.",
        "tags": [
          "dashboard_permissions"
        ],
        "summary": "Updates permissions for a dashboard.",
        "operationId": "updateDashboardPermissionsByUID",
        "parameters": [
          {
            "name": "Body",
            "in": "body",
            "required": true,
            "schema": {
              "$ref": "#/definitions/UpdateDashboardACLCommand"
            }
          },
          {
            "type": "string",
            "name": "uid",
            "in": "path",
            "required": true
          }
        ],
        "responses": {
          "200": {
            "$ref": "#/responses/okResponse"
          },
          "400": {
            "$ref": "#/responses/badRequestError"
          },
          "401": {
            "$ref": "#/responses/unauthorisedError"
          },
          "403": {
            "$ref": "#/responses/forbiddenError"
          },
          "404": {
            "$ref": "#/responses/notFoundError"
          },
          "500": {
            "$ref": "#/responses/internalServerError"
          }
        }
      }
    },
    "/dashboards/uid/{uid}/restore": {
      "post": {
        "tags": [
          "dashboard_versions"
        ],
        "summary": "Restore a dashboard to a given dashboard version using UID.",
        "operationId": "restoreDashboardVersionByUID",
        "parameters": [
          {
            "name": "Body",
            "in": "body",
            "required": true,
            "schema": {
              "$ref": "#/definitions/RestoreDashboardVersionCommand"
            }
          },
          {
            "type": "string",
            "name": "uid",
            "in": "path",
            "required": true
          }
        ],
        "responses": {
          "200": {
            "$ref": "#/responses/postDashboardResponse"
          },
          "401": {
            "$ref": "#/responses/unauthorisedError"
          },
          "403": {
            "$ref": "#/responses/forbiddenError"
          },
          "404": {
            "$ref": "#/responses/notFoundError"
          },
          "500": {
            "$ref": "#/responses/internalServerError"
          }
        }
      }
    },
    "/dashboards/uid/{uid}/versions": {
      "get": {
        "tags": [
          "dashboard_versions"
        ],
        "summary": "Gets all existing versions for the dashboard using UID.",
        "operationId": "getDashboardVersionsByUID",
        "parameters": [
          {
            "type": "string",
            "name": "uid",
            "in": "path",
            "required": true
          },
          {
            "type": "integer",
            "format": "int64",
            "default": 0,
            "description": "Maximum number of results to return",
            "name": "limit",
            "in": "query"
          },
          {
            "type": "integer",
            "format": "int64",
            "default": 0,
            "description": "Version to start from when returning queries",
            "name": "start",
            "in": "query"
          }
        ],
        "responses": {
          "200": {
            "$ref": "#/responses/dashboardVersionsResponse"
          },
          "401": {
            "$ref": "#/responses/unauthorisedError"
          },
          "403": {
            "$ref": "#/responses/forbiddenError"
          },
          "404": {
            "$ref": "#/responses/notFoundError"
          },
          "500": {
            "$ref": "#/responses/internalServerError"
          }
        }
      }
    },
    "/dashboards/uid/{uid}/versions/{DashboardVersionID}": {
      "get": {
        "tags": [
          "dashboard_versions"
        ],
        "summary": "Get a specific dashboard version using UID.",
        "operationId": "getDashboardVersionByUID",
        "parameters": [
          {
            "type": "integer",
            "format": "int64",
            "name": "DashboardVersionID",
            "in": "path",
            "required": true
          },
          {
            "type": "string",
            "name": "uid",
            "in": "path",
            "required": true
          }
        ],
        "responses": {
          "200": {
            "$ref": "#/responses/dashboardVersionResponse"
          },
          "401": {
            "$ref": "#/responses/unauthorisedError"
          },
          "403": {
            "$ref": "#/responses/forbiddenError"
          },
          "404": {
            "$ref": "#/responses/notFoundError"
          },
          "500": {
            "$ref": "#/responses/internalServerError"
          }
        }
      }
    },
    "/datasources": {
      "get": {
        "description": "If you are running Grafana Enterprise and have Fine-grained access control enabled\nyou need to have a permission with action: `datasources:read` and scope: `datasources:*`.",
        "tags": [
          "datasources"
        ],
        "summary": "Get all data sources.",
        "operationId": "getDataSources",
        "responses": {
          "200": {
            "$ref": "#/responses/getDataSourcesResponse"
          },
          "401": {
            "$ref": "#/responses/unauthorisedError"
          },
          "403": {
            "$ref": "#/responses/forbiddenError"
          },
          "500": {
            "$ref": "#/responses/internalServerError"
          }
        }
      },
      "post": {
        "description": "By defining `password` and `basicAuthPassword` under secureJsonData property\nGrafana encrypts them securely as an encrypted blob in the database.\nThe response then lists the encrypted fields under secureJsonFields.\n\nIf you are running Grafana Enterprise and have Fine-grained access control enabled\nyou need to have a permission with action: `datasources:create`",
        "tags": [
          "datasources"
        ],
        "summary": "Create a data source.",
        "operationId": "addDataSource",
        "parameters": [
          {
            "name": "Body",
            "in": "body",
            "required": true,
            "schema": {
              "$ref": "#/definitions/AddDataSourceCommand"
            }
          }
        ],
        "responses": {
          "200": {
            "$ref": "#/responses/createOrUpdateDatasourceResponse"
          },
          "401": {
            "$ref": "#/responses/unauthorisedError"
          },
          "403": {
            "$ref": "#/responses/forbiddenError"
          },
          "409": {
            "$ref": "#/responses/conflictError"
          },
          "500": {
            "$ref": "#/responses/internalServerError"
          }
        }
      }
    },
    "/datasources/correlations": {
      "get": {
        "tags": [
          "correlations"
        ],
        "summary": "Gets all correlations.",
        "operationId": "getCorrelations",
        "responses": {
          "200": {
            "$ref": "#/responses/getCorrelationsResponse"
          },
          "401": {
            "$ref": "#/responses/unauthorisedError"
          },
          "404": {
            "$ref": "#/responses/notFoundError"
          },
          "500": {
            "$ref": "#/responses/internalServerError"
          }
        }
      }
    },
    "/datasources/id/{name}": {
      "get": {
        "description": "If you are running Grafana Enterprise and have Fine-grained access control enabled\nyou need to have a permission with action: `datasources:read` and scopes: `datasources:*`, `datasources:name:*` and `datasources:name:test_datasource` (single data source).",
        "tags": [
          "datasources"
        ],
        "summary": "Get data source Id by Name.",
        "operationId": "getDataSourceIdByName",
        "parameters": [
          {
            "type": "string",
            "name": "name",
            "in": "path",
            "required": true
          }
        ],
        "responses": {
          "200": {
            "$ref": "#/responses/getDataSourceIDResponse"
          },
          "401": {
            "$ref": "#/responses/unauthorisedError"
          },
          "403": {
            "$ref": "#/responses/forbiddenError"
          },
          "404": {
            "$ref": "#/responses/notFoundError"
          },
          "500": {
            "$ref": "#/responses/internalServerError"
          }
        }
      }
    },
    "/datasources/name/{name}": {
      "get": {
        "description": "If you are running Grafana Enterprise and have Fine-grained access control enabled\nyou need to have a permission with action: `datasources:read` and scopes: `datasources:*`, `datasources:name:*` and `datasources:name:test_datasource` (single data source).",
        "tags": [
          "datasources"
        ],
        "summary": "Get a single data source by Name.",
        "operationId": "getDataSourceByName",
        "parameters": [
          {
            "type": "string",
            "name": "name",
            "in": "path",
            "required": true
          }
        ],
        "responses": {
          "200": {
            "$ref": "#/responses/getDataSourceResponse"
          },
          "401": {
            "$ref": "#/responses/unauthorisedError"
          },
          "403": {
            "$ref": "#/responses/forbiddenError"
          },
          "500": {
            "$ref": "#/responses/internalServerError"
          }
        }
      },
      "delete": {
        "description": "If you are running Grafana Enterprise and have Fine-grained access control enabled\nyou need to have a permission with action: `datasources:delete` and scopes: `datasources:*`, `datasources:name:*` and `datasources:name:test_datasource` (single data source).",
        "tags": [
          "datasources"
        ],
        "summary": "Delete an existing data source by name.",
        "operationId": "deleteDataSourceByName",
        "parameters": [
          {
            "type": "string",
            "name": "name",
            "in": "path",
            "required": true
          }
        ],
        "responses": {
          "200": {
            "$ref": "#/responses/deleteDataSourceByNameResponse"
          },
          "401": {
            "$ref": "#/responses/unauthorisedError"
          },
          "403": {
            "$ref": "#/responses/forbiddenError"
          },
          "404": {
            "$ref": "#/responses/notFoundError"
          },
          "500": {
            "$ref": "#/responses/internalServerError"
          }
        }
      }
    },
    "/datasources/proxy/uid/{uid}/{datasource_proxy_route}": {
      "get": {
<<<<<<< HEAD
        "description": "Proxies all calls to the actual data source.",
=======
        "description": "Returns all folders that the authenticated user has permission to view.\nIf nested folders are enabled, it expects an additional query parameter with the parent folder UID.",
>>>>>>> c34aa055
        "tags": [
          "datasources"
        ],
        "summary": "Data source proxy GET calls.",
        "operationId": "datasourceProxyGETByUIDcalls",
        "parameters": [
          {
            "type": "string",
            "name": "datasource_proxy_route",
            "in": "path",
            "required": true
          },
          {
<<<<<<< HEAD
            "type": "string",
            "name": "uid",
            "in": "path",
            "required": true
=======
            "type": "integer",
            "format": "int64",
            "default": 1,
            "description": "Page index for starting fetching folders",
            "name": "page",
            "in": "query"
          },
          {
            "type": "string",
            "description": "The parent folder UID",
            "name": "parent_uid",
            "in": "query"
>>>>>>> c34aa055
          }
        ],
        "responses": {
          "200": {
            "description": ""
          },
          "400": {
            "$ref": "#/responses/badRequestError"
          },
          "401": {
            "$ref": "#/responses/unauthorisedError"
          },
          "403": {
            "$ref": "#/responses/forbiddenError"
          },
          "404": {
            "$ref": "#/responses/notFoundError"
          },
          "500": {
            "$ref": "#/responses/internalServerError"
          }
        }
      },
      "post": {
        "description": "Proxies all calls to the actual data source. The data source should support POST methods for the specific path and role as defined",
        "tags": [
          "datasources"
        ],
        "summary": "Data source proxy POST calls.",
        "operationId": "datasourceProxyPOSTByUIDcalls",
        "parameters": [
          {
            "name": "DatasourceProxyParam",
            "in": "body",
            "required": true,
            "schema": {}
          },
          {
            "type": "string",
            "name": "datasource_proxy_route",
            "in": "path",
            "required": true
          },
          {
            "type": "string",
            "name": "uid",
            "in": "path",
            "required": true
          }
        ],
        "responses": {
          "201": {
            "description": ""
          },
          "202": {
            "description": ""
          },
          "400": {
            "$ref": "#/responses/badRequestError"
          },
          "401": {
            "$ref": "#/responses/unauthorisedError"
          },
          "403": {
            "$ref": "#/responses/forbiddenError"
          },
          "404": {
            "$ref": "#/responses/notFoundError"
          },
          "500": {
            "$ref": "#/responses/internalServerError"
          }
        }
      },
      "delete": {
        "description": "Proxies all calls to the actual data source.",
        "tags": [
          "datasources"
        ],
        "summary": "Data source proxy DELETE calls.",
        "operationId": "datasourceProxyDELETEByUIDcalls",
        "parameters": [
          {
            "type": "string",
            "name": "uid",
            "in": "path",
            "required": true
          },
          {
            "type": "string",
            "name": "datasource_proxy_route",
            "in": "path",
            "required": true
          }
        ],
        "responses": {
          "202": {
            "description": ""
          },
          "400": {
            "$ref": "#/responses/badRequestError"
          },
          "401": {
            "$ref": "#/responses/unauthorisedError"
          },
          "403": {
            "$ref": "#/responses/forbiddenError"
          },
          "404": {
            "$ref": "#/responses/notFoundError"
          },
          "500": {
            "$ref": "#/responses/internalServerError"
          }
        }
      }
    },
    "/datasources/proxy/{id}/{datasource_proxy_route}": {
      "get": {
        "description": "Proxies all calls to the actual data source.\n\nPlease refer to [updated API](#/datasources/datasourceProxyGETByUIDcalls) instead",
        "tags": [
          "datasources"
        ],
        "summary": "Data source proxy GET calls.",
        "operationId": "datasourceProxyGETcalls",
        "deprecated": true,
        "parameters": [
          {
            "type": "string",
            "name": "datasource_proxy_route",
            "in": "path",
            "required": true
          },
          {
            "type": "string",
            "name": "id",
            "in": "path",
            "required": true
          }
        ],
        "responses": {
          "200": {
            "description": ""
          },
          "400": {
            "$ref": "#/responses/badRequestError"
          },
          "401": {
            "$ref": "#/responses/unauthorisedError"
          },
          "403": {
            "$ref": "#/responses/forbiddenError"
          },
          "404": {
            "$ref": "#/responses/notFoundError"
          },
          "500": {
            "$ref": "#/responses/internalServerError"
          }
        }
      },
      "post": {
        "description": "Proxies all calls to the actual data source. The data source should support POST methods for the specific path and role as defined\n\nPlease refer to [updated API](#/datasources/datasourceProxyPOSTByUIDcalls) instead",
        "tags": [
          "datasources"
        ],
        "summary": "Data source proxy POST calls.",
        "operationId": "datasourceProxyPOSTcalls",
        "deprecated": true,
        "parameters": [
          {
            "name": "DatasourceProxyParam",
            "in": "body",
            "required": true,
            "schema": {}
          },
          {
            "type": "string",
            "name": "datasource_proxy_route",
            "in": "path",
            "required": true
          },
          {
            "type": "string",
            "name": "id",
            "in": "path",
            "required": true
          }
        ],
        "responses": {
          "201": {
            "description": ""
          },
          "202": {
            "description": ""
          },
          "400": {
            "$ref": "#/responses/badRequestError"
          },
          "401": {
            "$ref": "#/responses/unauthorisedError"
          },
          "403": {
            "$ref": "#/responses/forbiddenError"
          },
          "404": {
            "$ref": "#/responses/notFoundError"
          },
          "500": {
            "$ref": "#/responses/internalServerError"
          }
        }
      },
      "delete": {
        "description": "Proxies all calls to the actual data source.\n\nPlease refer to [updated API](#/datasources/datasourceProxyDELETEByUIDcalls) instead",
        "tags": [
          "datasources"
        ],
        "summary": "Data source proxy DELETE calls.",
        "operationId": "datasourceProxyDELETEcalls",
        "deprecated": true,
        "parameters": [
          {
            "type": "string",
            "name": "id",
            "in": "path",
            "required": true
          },
          {
            "type": "string",
            "name": "datasource_proxy_route",
            "in": "path",
            "required": true
          }
        ],
        "responses": {
          "202": {
            "description": ""
          },
          "400": {
            "$ref": "#/responses/badRequestError"
          },
          "401": {
            "$ref": "#/responses/unauthorisedError"
          },
          "403": {
            "$ref": "#/responses/forbiddenError"
          },
          "404": {
            "$ref": "#/responses/notFoundError"
          },
          "500": {
            "$ref": "#/responses/internalServerError"
          }
        }
      }
    },
    "/datasources/uid/{sourceUID}/correlations": {
      "get": {
        "tags": [
          "correlations"
        ],
        "summary": "Gets all correlations originating from the given data source.",
        "operationId": "getCorrelationsBySourceUID",
        "parameters": [
          {
            "type": "string",
            "name": "sourceUID",
            "in": "path",
            "required": true
          }
        ],
        "responses": {
          "200": {
            "$ref": "#/responses/getCorrelationsBySourceUIDResponse"
          },
          "401": {
            "$ref": "#/responses/unauthorisedError"
          },
          "404": {
            "$ref": "#/responses/notFoundError"
          },
          "500": {
            "$ref": "#/responses/internalServerError"
          }
        }
      },
      "post": {
        "tags": [
          "correlations"
        ],
        "summary": "Add correlation.",
        "operationId": "createCorrelation",
        "parameters": [
          {
            "name": "body",
            "in": "body",
            "required": true,
            "schema": {
              "$ref": "#/definitions/CreateCorrelationCommand"
            }
          },
          {
            "type": "string",
            "name": "sourceUID",
            "in": "path",
            "required": true
          }
        ],
        "responses": {
          "200": {
            "$ref": "#/responses/createCorrelationResponse"
          },
          "400": {
            "$ref": "#/responses/badRequestError"
          },
          "401": {
            "$ref": "#/responses/unauthorisedError"
          },
          "403": {
            "$ref": "#/responses/forbiddenError"
          },
          "404": {
            "$ref": "#/responses/notFoundError"
          },
          "500": {
            "$ref": "#/responses/internalServerError"
          }
        }
      }
    },
    "/datasources/uid/{sourceUID}/correlations/{correlationUID}": {
      "get": {
        "tags": [
          "correlations"
        ],
        "summary": "Gets a correlation.",
        "operationId": "getCorrelation",
        "parameters": [
          {
            "type": "string",
            "name": "sourceUID",
            "in": "path",
            "required": true
          },
          {
            "type": "string",
            "name": "correlationUID",
            "in": "path",
            "required": true
          }
        ],
        "responses": {
          "200": {
            "$ref": "#/responses/getCorrelationResponse"
          },
          "401": {
            "$ref": "#/responses/unauthorisedError"
          },
          "404": {
            "$ref": "#/responses/notFoundError"
          },
          "500": {
            "$ref": "#/responses/internalServerError"
          }
        }
      },
      "patch": {
        "tags": [
          "correlations"
        ],
        "summary": "Updates a correlation.",
        "operationId": "updateCorrelation",
        "parameters": [
          {
            "type": "string",
            "name": "sourceUID",
            "in": "path",
            "required": true
          },
          {
            "type": "string",
            "name": "correlationUID",
            "in": "path",
            "required": true
          },
          {
            "name": "body",
            "in": "body",
            "schema": {
              "$ref": "#/definitions/UpdateCorrelationCommand"
            }
          }
        ],
        "responses": {
          "200": {
            "$ref": "#/responses/updateCorrelationResponse"
          },
          "400": {
            "$ref": "#/responses/badRequestError"
          },
          "401": {
            "$ref": "#/responses/unauthorisedError"
          },
          "403": {
            "$ref": "#/responses/forbiddenError"
          },
          "404": {
            "$ref": "#/responses/notFoundError"
          },
          "500": {
            "$ref": "#/responses/internalServerError"
          }
        }
      }
    },
    "/datasources/uid/{uid}": {
      "get": {
        "description": "If you are running Grafana Enterprise and have Fine-grained access control enabled\nyou need to have a permission with action: `datasources:read` and scopes: `datasources:*`, `datasources:uid:*` and `datasources:uid:kLtEtcRGk` (single data source).",
        "tags": [
          "datasources"
        ],
        "summary": "Get a single data source by UID.",
        "operationId": "getDataSourceByUID",
        "parameters": [
          {
            "type": "string",
            "name": "uid",
            "in": "path",
            "required": true
          }
        ],
        "responses": {
          "200": {
            "$ref": "#/responses/getDataSourceResponse"
          },
          "400": {
            "$ref": "#/responses/badRequestError"
          },
          "401": {
            "$ref": "#/responses/unauthorisedError"
          },
          "403": {
            "$ref": "#/responses/forbiddenError"
          },
          "404": {
            "$ref": "#/responses/notFoundError"
          },
          "500": {
            "$ref": "#/responses/internalServerError"
          }
        }
      },
      "put": {
        "description": "Similar to creating a data source, `password` and `basicAuthPassword` should be defined under\nsecureJsonData in order to be stored securely as an encrypted blob in the database. Then, the\nencrypted fields are listed under secureJsonFields section in the response.\n\nIf you are running Grafana Enterprise and have Fine-grained access control enabled\nyou need to have a permission with action: `datasources:write` and scopes: `datasources:*`, `datasources:uid:*` and `datasources:uid:1` (single data source).",
        "tags": [
          "datasources"
        ],
        "summary": "Update an existing data source.",
        "operationId": "updateDataSourceByUID",
        "parameters": [
          {
            "name": "Body",
            "in": "body",
            "required": true,
            "schema": {
              "$ref": "#/definitions/UpdateDataSourceCommand"
            }
          },
          {
            "type": "string",
            "name": "uid",
            "in": "path",
            "required": true
          }
        ],
        "responses": {
          "200": {
            "$ref": "#/responses/createOrUpdateDatasourceResponse"
          },
          "401": {
            "$ref": "#/responses/unauthorisedError"
          },
          "403": {
            "$ref": "#/responses/forbiddenError"
          },
          "500": {
            "$ref": "#/responses/internalServerError"
          }
        }
      },
      "delete": {
        "description": "If you are running Grafana Enterprise and have Fine-grained access control enabled\nyou need to have a permission with action: `datasources:delete` and scopes: `datasources:*`, `datasources:uid:*` and `datasources:uid:kLtEtcRGk` (single data source).",
        "tags": [
          "datasources"
        ],
        "summary": "Delete an existing data source by UID.",
        "operationId": "deleteDataSourceByUID",
        "parameters": [
          {
            "type": "string",
            "name": "uid",
            "in": "path",
            "required": true
          }
        ],
        "responses": {
          "200": {
            "$ref": "#/responses/okResponse"
          },
          "401": {
            "$ref": "#/responses/unauthorisedError"
          },
          "403": {
            "$ref": "#/responses/forbiddenError"
          },
          "404": {
            "$ref": "#/responses/notFoundError"
          },
          "500": {
            "$ref": "#/responses/internalServerError"
          }
        }
      }
    },
    "/datasources/uid/{uid}/correlations/{correlationUID}": {
      "delete": {
        "tags": [
          "correlations"
        ],
        "summary": "Delete a correlation.",
        "operationId": "deleteCorrelation",
        "parameters": [
          {
            "type": "string",
            "name": "uid",
            "in": "path",
            "required": true
          },
          {
            "type": "string",
            "name": "correlationUID",
            "in": "path",
            "required": true
          }
        ],
        "responses": {
          "200": {
            "$ref": "#/responses/deleteCorrelationResponse"
          },
          "401": {
            "$ref": "#/responses/unauthorisedError"
          },
          "403": {
            "$ref": "#/responses/forbiddenError"
          },
          "404": {
            "$ref": "#/responses/notFoundError"
          },
          "500": {
            "$ref": "#/responses/internalServerError"
          }
        }
      }
    },
    "/datasources/uid/{uid}/health": {
      "get": {
        "tags": [
          "datasources"
        ],
        "summary": "Sends a health check request to the plugin datasource identified by the UID.",
        "operationId": "checkDatasourceHealthWithUID",
        "parameters": [
          {
            "type": "string",
            "name": "uid",
            "in": "path",
            "required": true
          }
        ],
        "responses": {
          "200": {
            "$ref": "#/responses/okResponse"
          },
          "400": {
            "$ref": "#/responses/badRequestError"
          },
          "401": {
            "$ref": "#/responses/unauthorisedError"
          },
          "403": {
            "$ref": "#/responses/forbiddenError"
          },
          "500": {
            "$ref": "#/responses/internalServerError"
          }
        }
      }
    },
    "/datasources/uid/{uid}/resources/{datasource_proxy_route}": {
      "get": {
        "tags": [
          "datasources"
        ],
        "summary": "Fetch data source resources.",
        "operationId": "callDatasourceResourceWithUID",
        "parameters": [
          {
            "type": "string",
            "name": "datasource_proxy_route",
            "in": "path",
            "required": true
          },
          {
            "type": "string",
            "name": "uid",
            "in": "path",
            "required": true
          }
        ],
        "responses": {
          "200": {
            "$ref": "#/responses/okResponse"
          },
          "400": {
            "$ref": "#/responses/badRequestError"
          },
          "401": {
            "$ref": "#/responses/unauthorisedError"
          },
          "403": {
            "$ref": "#/responses/forbiddenError"
          },
          "404": {
            "$ref": "#/responses/notFoundError"
          },
          "500": {
            "$ref": "#/responses/internalServerError"
          }
        }
      }
    },
    "/datasources/{id}": {
      "get": {
        "description": "If you are running Grafana Enterprise and have Fine-grained access control enabled\nyou need to have a permission with action: `datasources:read` and scopes: `datasources:*`, `datasources:id:*` and `datasources:id:1` (single data source).\n\nPlease refer to [updated API](#/datasources/getDataSourceByUID) instead",
        "tags": [
          "datasources"
        ],
        "summary": "Get a single data source by Id.",
        "operationId": "getDataSourceByID",
        "deprecated": true,
        "parameters": [
          {
            "type": "string",
            "name": "id",
            "in": "path",
            "required": true
          }
        ],
        "responses": {
          "200": {
            "$ref": "#/responses/getDataSourceResponse"
          },
          "400": {
            "$ref": "#/responses/badRequestError"
          },
          "401": {
            "$ref": "#/responses/unauthorisedError"
          },
          "403": {
            "$ref": "#/responses/forbiddenError"
          },
          "404": {
            "$ref": "#/responses/notFoundError"
          },
          "500": {
            "$ref": "#/responses/internalServerError"
          }
        }
      },
      "put": {
        "description": "Similar to creating a data source, `password` and `basicAuthPassword` should be defined under\nsecureJsonData in order to be stored securely as an encrypted blob in the database. Then, the\nencrypted fields are listed under secureJsonFields section in the response.\n\nIf you are running Grafana Enterprise and have Fine-grained access control enabled\nyou need to have a permission with action: `datasources:write` and scopes: `datasources:*`, `datasources:id:*` and `datasources:id:1` (single data source).\n\nPlease refer to [updated API](#/datasources/updateDataSourceByUID) instead",
        "tags": [
          "datasources"
        ],
        "summary": "Update an existing data source by its sequential ID.",
        "operationId": "updateDataSourceByID",
        "deprecated": true,
        "parameters": [
          {
            "name": "Body",
            "in": "body",
            "required": true,
            "schema": {
              "$ref": "#/definitions/UpdateDataSourceCommand"
            }
          },
          {
            "type": "string",
            "name": "id",
            "in": "path",
            "required": true
          }
        ],
        "responses": {
          "200": {
            "$ref": "#/responses/createOrUpdateDatasourceResponse"
          },
          "401": {
            "$ref": "#/responses/unauthorisedError"
          },
          "403": {
            "$ref": "#/responses/forbiddenError"
          },
          "500": {
            "$ref": "#/responses/internalServerError"
          }
        }
      },
      "delete": {
        "description": "If you are running Grafana Enterprise and have Fine-grained access control enabled\nyou need to have a permission with action: `datasources:delete` and scopes: `datasources:*`, `datasources:id:*` and `datasources:id:1` (single data source).\n\nPlease refer to [updated API](#/datasources/deleteDataSourceByUID) instead",
        "tags": [
          "datasources"
        ],
        "summary": "Delete an existing data source by id.",
        "operationId": "deleteDataSourceByID",
        "deprecated": true,
        "parameters": [
          {
            "type": "string",
            "name": "id",
            "in": "path",
            "required": true
          }
        ],
        "responses": {
          "200": {
            "$ref": "#/responses/okResponse"
          },
          "401": {
            "$ref": "#/responses/unauthorisedError"
          },
          "403": {
            "$ref": "#/responses/forbiddenError"
          },
          "404": {
            "$ref": "#/responses/notFoundError"
          },
          "500": {
            "$ref": "#/responses/internalServerError"
          }
        }
      }
    },
    "/datasources/{id}/health": {
      "get": {
        "description": "Please refer to [updated API](#/datasources/checkDatasourceHealthWithUID) instead",
        "tags": [
          "datasources"
        ],
        "summary": "Sends a health check request to the plugin datasource identified by the ID.",
        "operationId": "checkDatasourceHealthByID",
        "deprecated": true,
        "parameters": [
          {
            "type": "string",
            "name": "id",
            "in": "path",
            "required": true
          }
        ],
        "responses": {
          "200": {
            "$ref": "#/responses/okResponse"
          },
          "400": {
            "$ref": "#/responses/badRequestError"
          },
          "401": {
            "$ref": "#/responses/unauthorisedError"
          },
          "403": {
            "$ref": "#/responses/forbiddenError"
          },
          "500": {
            "$ref": "#/responses/internalServerError"
          }
        }
      }
    },
    "/datasources/{id}/resources/{datasource_proxy_route}": {
      "get": {
        "description": "Please refer to [updated API](#/datasources/callDatasourceResourceWithUID) instead",
        "tags": [
          "datasources"
        ],
        "summary": "Fetch data source resources by Id.",
        "operationId": "callDatasourceResourceByID",
        "deprecated": true,
        "parameters": [
          {
            "type": "string",
            "name": "datasource_proxy_route",
            "in": "path",
            "required": true
          },
          {
            "type": "string",
            "name": "id",
            "in": "path",
            "required": true
          }
        ],
        "responses": {
          "200": {
            "$ref": "#/responses/okResponse"
          },
          "400": {
            "$ref": "#/responses/badRequestError"
          },
          "401": {
            "$ref": "#/responses/unauthorisedError"
          },
          "403": {
            "$ref": "#/responses/forbiddenError"
          },
          "404": {
            "$ref": "#/responses/notFoundError"
          },
          "500": {
            "$ref": "#/responses/internalServerError"
          }
        }
      }
    },
    "/ds/query": {
      "post": {
        "description": "If you are running Grafana Enterprise and have Fine-grained access control enabled\nyou need to have a permission with action: `datasources:query`.",
        "tags": [
          "ds"
        ],
        "summary": "DataSource query metrics with expressions.",
        "operationId": "queryMetricsWithExpressions",
        "parameters": [
          {
            "name": "body",
            "in": "body",
            "required": true,
            "schema": {
              "$ref": "#/definitions/MetricRequest"
            }
          }
        ],
        "responses": {
          "200": {
            "$ref": "#/responses/queryMetricsWithExpressionsRespons"
          },
          "207": {
            "$ref": "#/responses/queryMetricsWithExpressionsRespons"
          },
          "400": {
            "$ref": "#/responses/badRequestError"
          },
          "401": {
            "$ref": "#/responses/unauthorisedError"
          },
          "403": {
            "$ref": "#/responses/forbiddenError"
          },
          "500": {
            "$ref": "#/responses/internalServerError"
          }
        }
      }
    },
    "/folders": {
      "get": {
        "description": "Returns all folders that the authenticated user has permission to view.",
        "tags": [
          "folders"
        ],
        "summary": "Get all folders.",
        "operationId": "getFolders",
        "parameters": [
          {
            "type": "integer",
            "format": "int64",
            "default": 1000,
            "description": "Limit the maximum number of folders to return",
            "name": "limit",
            "in": "query"
          },
          {
            "type": "integer",
            "format": "int64",
            "default": 1,
            "description": "Page index for starting fetching folders",
            "name": "page",
            "in": "query"
          }
        ],
        "responses": {
          "200": {
            "$ref": "#/responses/getFoldersResponse"
          },
          "401": {
            "$ref": "#/responses/unauthorisedError"
          },
          "403": {
            "$ref": "#/responses/forbiddenError"
          },
          "500": {
            "$ref": "#/responses/internalServerError"
          }
        }
      },
      "post": {
        "description": "If nested folders are enabled then it additionally expects the parent folder UID.",
        "tags": [
          "folders"
        ],
        "summary": "Create folder.",
        "operationId": "createFolder",
        "parameters": [
          {
            "name": "body",
            "in": "body",
            "required": true,
            "schema": {
              "$ref": "#/definitions/CreateFolderCommand"
            }
          }
        ],
        "responses": {
          "200": {
            "$ref": "#/responses/folderResponse"
          },
          "400": {
            "$ref": "#/responses/badRequestError"
          },
          "401": {
            "$ref": "#/responses/unauthorisedError"
          },
          "403": {
            "$ref": "#/responses/forbiddenError"
          },
          "409": {
            "$ref": "#/responses/conflictError"
          },
          "500": {
            "$ref": "#/responses/internalServerError"
          }
        }
      }
    },
    "/folders/id/{folder_id}": {
      "get": {
        "description": "Returns the folder identified by id.",
        "tags": [
          "folders"
        ],
        "summary": "Get folder by id.",
        "operationId": "getFolderByID",
        "parameters": [
          {
            "type": "integer",
            "format": "int64",
            "name": "folder_id",
            "in": "path",
            "required": true
          }
        ],
        "responses": {
          "200": {
            "$ref": "#/responses/folderResponse"
          },
          "401": {
            "$ref": "#/responses/unauthorisedError"
          },
          "403": {
            "$ref": "#/responses/forbiddenError"
          },
          "404": {
            "$ref": "#/responses/notFoundError"
          },
          "500": {
            "$ref": "#/responses/internalServerError"
          }
        }
      }
    },
    "/folders/{folder_uid}": {
      "get": {
        "tags": [
          "folders"
        ],
        "summary": "Get folder by uid.",
        "operationId": "getFolderByUID",
        "parameters": [
          {
            "type": "string",
            "name": "folder_uid",
            "in": "path",
            "required": true
          }
        ],
        "responses": {
          "200": {
            "$ref": "#/responses/folderResponse"
          },
          "401": {
            "$ref": "#/responses/unauthorisedError"
          },
          "403": {
            "$ref": "#/responses/forbiddenError"
          },
          "404": {
            "$ref": "#/responses/notFoundError"
          },
          "500": {
            "$ref": "#/responses/internalServerError"
          }
        }
      },
      "put": {
        "description": "If nested folders are enabled then it optionally expects a new parent folder UID that moves the folder and\nincludes it into the response.",
        "tags": [
          "folders"
        ],
        "summary": "Update folder.",
        "operationId": "updateFolder",
        "parameters": [
          {
            "type": "string",
            "name": "folder_uid",
            "in": "path",
            "required": true
          },
          {
            "description": "To change the unique identifier (uid), provide another one.\nTo overwrite an existing folder with newer version, set `overwrite` to `true`.\nProvide the current version to safelly update the folder: if the provided version differs from the stored one the request will fail, unless `overwrite` is `true`.",
            "name": "body",
            "in": "body",
            "required": true,
            "schema": {
              "$ref": "#/definitions/UpdateFolderCommand"
            }
          }
        ],
        "responses": {
          "200": {
            "$ref": "#/responses/folderResponse"
          },
          "400": {
            "$ref": "#/responses/badRequestError"
          },
          "401": {
            "$ref": "#/responses/unauthorisedError"
          },
          "403": {
            "$ref": "#/responses/forbiddenError"
          },
          "404": {
            "$ref": "#/responses/notFoundError"
          },
          "409": {
            "$ref": "#/responses/conflictError"
          },
          "500": {
            "$ref": "#/responses/internalServerError"
          }
        }
      },
      "delete": {
        "description": "Deletes an existing folder identified by UID along with all dashboards (and their alerts) stored in the folder. This operation cannot be reverted.\nIf nested folders are enabled then it also deletes all the subfolders.",
        "tags": [
          "folders"
        ],
        "summary": "Delete folder.",
        "operationId": "deleteFolder",
        "parameters": [
          {
            "type": "string",
            "name": "folder_uid",
            "in": "path",
            "required": true
          },
          {
            "type": "boolean",
            "default": false,
            "description": "If `true` any Grafana 8 Alerts under this folder will be deleted.\nSet to `false` so that the request will fail if the folder contains any Grafana 8 Alerts.",
            "name": "forceDeleteRules",
            "in": "query"
          }
        ],
        "responses": {
          "200": {
            "$ref": "#/responses/deleteFolderResponse"
          },
          "400": {
            "$ref": "#/responses/badRequestError"
          },
          "401": {
            "$ref": "#/responses/unauthorisedError"
          },
          "403": {
            "$ref": "#/responses/forbiddenError"
          },
          "404": {
            "$ref": "#/responses/notFoundError"
          },
          "500": {
            "$ref": "#/responses/internalServerError"
          }
        }
      }
    },
    "/folders/{folder_uid}/permissions": {
      "get": {
        "tags": [
          "folder_permissions"
        ],
        "summary": "Gets all existing permissions for the folder with the given `uid`.",
        "operationId": "getFolderPermissionList",
        "parameters": [
          {
            "type": "string",
            "name": "folder_uid",
            "in": "path",
            "required": true
          }
        ],
        "responses": {
          "200": {
            "$ref": "#/responses/getFolderPermissionListResponse"
          },
          "401": {
            "$ref": "#/responses/unauthorisedError"
          },
          "403": {
            "$ref": "#/responses/forbiddenError"
          },
          "404": {
            "$ref": "#/responses/notFoundError"
          },
          "500": {
            "$ref": "#/responses/internalServerError"
          }
        }
      },
      "post": {
        "tags": [
          "folder_permissions"
        ],
        "summary": "Updates permissions for a folder. This operation will remove existing permissions if they’re not included in the request.",
        "operationId": "updateFolderPermissions",
        "parameters": [
          {
            "type": "string",
            "name": "folder_uid",
            "in": "path",
            "required": true
          },
          {
            "name": "Body",
            "in": "body",
            "required": true,
            "schema": {
              "$ref": "#/definitions/UpdateDashboardACLCommand"
            }
          }
        ],
        "responses": {
          "200": {
            "$ref": "#/responses/okResponse"
          },
          "401": {
            "$ref": "#/responses/unauthorisedError"
          },
          "403": {
            "$ref": "#/responses/forbiddenError"
          },
          "404": {
            "$ref": "#/responses/notFoundError"
          },
          "500": {
            "$ref": "#/responses/internalServerError"
          }
        }
      }
    },
    "/library-elements": {
      "get": {
        "description": "Returns a list of all library elements the authenticated user has permission to view.\nUse the `perPage` query parameter to control the maximum number of library elements returned; the default limit is `100`.\nYou can also use the `page` query parameter to fetch library elements from any page other than the first one.",
        "tags": [
          "library_elements"
        ],
        "summary": "Get all library elements.",
        "operationId": "getLibraryElements",
        "parameters": [
          {
            "type": "string",
            "description": "Part of the name or description searched for.",
            "name": "searchString",
            "in": "query"
          },
          {
            "enum": [
              1,
              2
            ],
            "type": "integer",
            "format": "int64",
            "description": "Kind of element to search for.",
            "name": "kind",
            "in": "query"
          },
          {
            "enum": [
              "alpha-asc",
              "alpha-desc"
            ],
            "type": "string",
            "description": "Sort order of elements.",
            "name": "sortDirection",
            "in": "query"
          },
          {
            "type": "string",
            "description": "A comma separated list of types to filter the elements by",
            "name": "typeFilter",
            "in": "query"
          },
          {
            "type": "string",
            "description": "Element UID to exclude from search results.",
            "name": "excludeUid",
            "in": "query"
          },
          {
            "type": "string",
            "description": "A comma separated list of folder ID(s) to filter the elements by.",
            "name": "folderFilter",
            "in": "query"
          },
          {
            "type": "integer",
            "format": "int64",
            "default": 100,
            "description": "The number of results per page.",
            "name": "perPage",
            "in": "query"
          },
          {
            "type": "integer",
            "format": "int64",
            "default": 1,
            "description": "The page for a set of records, given that only perPage records are returned at a time. Numbering starts at 1.",
            "name": "page",
            "in": "query"
          }
        ],
        "responses": {
          "200": {
            "$ref": "#/responses/getLibraryElementsResponse"
          },
          "401": {
            "$ref": "#/responses/unauthorisedError"
          },
          "500": {
            "$ref": "#/responses/internalServerError"
          }
        }
      },
      "post": {
        "description": "Creates a new library element.",
        "tags": [
          "library_elements"
        ],
        "summary": "Create library element.",
        "operationId": "createLibraryElement",
        "parameters": [
          {
            "name": "body",
            "in": "body",
            "required": true,
            "schema": {
              "$ref": "#/definitions/CreateLibraryElementCommand"
            }
          }
        ],
        "responses": {
          "200": {
            "$ref": "#/responses/getLibraryElementResponse"
          },
          "400": {
            "$ref": "#/responses/badRequestError"
          },
          "401": {
            "$ref": "#/responses/unauthorisedError"
          },
          "403": {
            "$ref": "#/responses/forbiddenError"
          },
          "404": {
            "$ref": "#/responses/notFoundError"
          },
          "500": {
            "$ref": "#/responses/internalServerError"
          }
        }
      }
    },
    "/library-elements/name/{library_element_name}": {
      "get": {
        "description": "Returns a library element with the given name.",
        "tags": [
          "library_elements"
        ],
        "summary": "Get library element by name.",
        "operationId": "getLibraryElementByName",
        "parameters": [
          {
            "type": "string",
            "name": "library_element_name",
            "in": "path",
            "required": true
          }
        ],
        "responses": {
          "200": {
            "$ref": "#/responses/getLibraryElementResponse"
          },
          "401": {
            "$ref": "#/responses/unauthorisedError"
          },
          "404": {
            "$ref": "#/responses/notFoundError"
          },
          "500": {
            "$ref": "#/responses/internalServerError"
          }
        }
      }
    },
    "/library-elements/{library_element_uid}": {
      "get": {
        "description": "Returns a library element with the given UID.",
        "tags": [
          "library_elements"
        ],
        "summary": "Get library element by UID.",
        "operationId": "getLibraryElementByUID",
        "parameters": [
          {
            "type": "string",
            "name": "library_element_uid",
            "in": "path",
            "required": true
          }
        ],
        "responses": {
          "200": {
            "$ref": "#/responses/getLibraryElementResponse"
          },
          "401": {
            "$ref": "#/responses/unauthorisedError"
          },
          "404": {
            "$ref": "#/responses/notFoundError"
          },
          "500": {
            "$ref": "#/responses/internalServerError"
          }
        }
      },
      "delete": {
        "description": "Deletes an existing library element as specified by the UID. This operation cannot be reverted.\nYou cannot delete a library element that is connected. This operation cannot be reverted.",
        "tags": [
          "library_elements"
        ],
        "summary": "Delete library element.",
        "operationId": "deleteLibraryElementByUID",
        "parameters": [
          {
            "type": "string",
            "name": "library_element_uid",
            "in": "path",
            "required": true
          }
        ],
        "responses": {
          "200": {
            "$ref": "#/responses/okResponse"
          },
          "400": {
            "$ref": "#/responses/badRequestError"
          },
          "401": {
            "$ref": "#/responses/unauthorisedError"
          },
          "403": {
            "$ref": "#/responses/forbiddenError"
          },
          "404": {
            "$ref": "#/responses/notFoundError"
          },
          "500": {
            "$ref": "#/responses/internalServerError"
          }
        }
      },
      "patch": {
        "description": "Updates an existing library element identified by uid.",
        "tags": [
          "library_elements"
        ],
        "summary": "Update library element.",
        "operationId": "updateLibraryElement",
        "parameters": [
          {
            "name": "body",
            "in": "body",
            "required": true,
            "schema": {
              "$ref": "#/definitions/PatchLibraryElementCommand"
            }
          },
          {
            "type": "string",
            "name": "library_element_uid",
            "in": "path",
            "required": true
          }
        ],
        "responses": {
          "200": {
            "$ref": "#/responses/getLibraryElementResponse"
          },
          "400": {
            "$ref": "#/responses/badRequestError"
          },
          "401": {
            "$ref": "#/responses/unauthorisedError"
          },
          "403": {
            "$ref": "#/responses/forbiddenError"
          },
          "404": {
            "$ref": "#/responses/notFoundError"
          },
          "412": {
            "$ref": "#/responses/preconditionFailedError"
          },
          "500": {
            "$ref": "#/responses/internalServerError"
          }
        }
      }
    },
    "/library-elements/{library_element_uid}/connections/": {
      "get": {
        "description": "Returns a list of connections for a library element based on the UID specified.",
        "tags": [
          "library_elements"
        ],
        "summary": "Get library element connections.",
        "operationId": "getLibraryElementConnections",
        "parameters": [
          {
            "type": "string",
            "name": "library_element_uid",
            "in": "path",
            "required": true
          }
        ],
        "responses": {
          "200": {
            "$ref": "#/responses/getLibraryElementConnectionsResponse"
          },
          "401": {
            "$ref": "#/responses/unauthorisedError"
          },
          "404": {
            "$ref": "#/responses/notFoundError"
          },
          "500": {
            "$ref": "#/responses/internalServerError"
          }
        }
      }
    },
    "/org": {
      "get": {
        "tags": [
          "org"
        ],
        "summary": "Get current Organization.",
        "operationId": "getCurrentOrg",
        "responses": {
          "200": {
            "$ref": "#/responses/getCurrentOrgResponse"
          },
          "401": {
            "$ref": "#/responses/unauthorisedError"
          },
          "403": {
            "$ref": "#/responses/forbiddenError"
          },
          "500": {
            "$ref": "#/responses/internalServerError"
          }
        }
      },
      "put": {
        "tags": [
          "org"
        ],
        "summary": "Update current Organization.",
        "operationId": "updateCurrentOrg",
        "parameters": [
          {
            "name": "body",
            "in": "body",
            "required": true,
            "schema": {
              "$ref": "#/definitions/UpdateOrgForm"
            }
          }
        ],
        "responses": {
          "200": {
            "$ref": "#/responses/okResponse"
          },
          "400": {
            "$ref": "#/responses/badRequestError"
          },
          "401": {
            "$ref": "#/responses/unauthorisedError"
          },
          "403": {
            "$ref": "#/responses/forbiddenError"
          },
          "500": {
            "$ref": "#/responses/internalServerError"
          }
        }
      }
    },
    "/org/address": {
      "put": {
        "tags": [
          "org"
        ],
        "summary": "Update current Organization's address.",
        "operationId": "updateCurrentOrgAddress",
        "parameters": [
          {
            "name": "body",
            "in": "body",
            "required": true,
            "schema": {
              "$ref": "#/definitions/UpdateOrgAddressForm"
            }
          }
        ],
        "responses": {
          "200": {
            "$ref": "#/responses/okResponse"
          },
          "400": {
            "$ref": "#/responses/badRequestError"
          },
          "401": {
            "$ref": "#/responses/unauthorisedError"
          },
          "403": {
            "$ref": "#/responses/forbiddenError"
          },
          "500": {
            "$ref": "#/responses/internalServerError"
          }
        }
      }
    },
    "/org/invites": {
      "get": {
        "tags": [
          "org_invites"
        ],
        "summary": "Get pending invites.",
        "operationId": "getPendingOrgInvites",
        "responses": {
          "200": {
            "$ref": "#/responses/getPendingOrgInvitesResponse"
          },
          "401": {
            "$ref": "#/responses/unauthorisedError"
          },
          "403": {
            "$ref": "#/responses/forbiddenError"
          },
          "500": {
            "$ref": "#/responses/internalServerError"
          }
        }
      },
      "post": {
        "tags": [
          "org_invites"
        ],
        "summary": "Add invite.",
        "operationId": "addOrgInvite",
        "parameters": [
          {
            "name": "body",
            "in": "body",
            "required": true,
            "schema": {
              "$ref": "#/definitions/AddInviteForm"
            }
          }
        ],
        "responses": {
          "200": {
            "$ref": "#/responses/okResponse"
          },
          "400": {
            "$ref": "#/responses/badRequestError"
          },
          "401": {
            "$ref": "#/responses/unauthorisedError"
          },
          "403": {
            "$ref": "#/responses/forbiddenError"
          },
          "412": {
            "$ref": "#/responses/SMTPNotEnabledError"
          },
          "500": {
            "$ref": "#/responses/internalServerError"
          }
        }
      }
    },
    "/org/invites/{invitation_code}/revoke": {
      "delete": {
        "tags": [
          "org_invites"
        ],
        "summary": "Revoke invite.",
        "operationId": "revokeInvite",
        "parameters": [
          {
            "type": "string",
            "name": "invitation_code",
            "in": "path",
            "required": true
          }
        ],
        "responses": {
          "200": {
            "$ref": "#/responses/okResponse"
          },
          "401": {
            "$ref": "#/responses/unauthorisedError"
          },
          "403": {
            "$ref": "#/responses/forbiddenError"
          },
          "404": {
            "$ref": "#/responses/notFoundError"
          },
          "500": {
            "$ref": "#/responses/internalServerError"
          }
        }
      }
    },
    "/org/preferences": {
      "get": {
        "tags": [
          "org_preferences"
        ],
        "summary": "Get Current Org Prefs.",
        "operationId": "getOrgPreferences",
        "responses": {
          "200": {
            "$ref": "#/responses/getPreferencesResponse"
          },
          "401": {
            "$ref": "#/responses/unauthorisedError"
          },
          "403": {
            "$ref": "#/responses/forbiddenError"
          },
          "500": {
            "$ref": "#/responses/internalServerError"
          }
        }
      },
      "put": {
        "tags": [
          "org_preferences"
        ],
        "summary": "Update Current Org Prefs.",
        "operationId": "updateOrgPreferences",
        "parameters": [
          {
            "name": "body",
            "in": "body",
            "required": true,
            "schema": {
              "$ref": "#/definitions/UpdatePrefsCmd"
            }
          }
        ],
        "responses": {
          "200": {
            "$ref": "#/responses/okResponse"
          },
          "400": {
            "$ref": "#/responses/badRequestError"
          },
          "401": {
            "$ref": "#/responses/unauthorisedError"
          },
          "403": {
            "$ref": "#/responses/forbiddenError"
          },
          "500": {
            "$ref": "#/responses/internalServerError"
          }
        }
      },
      "patch": {
        "tags": [
          "org_preferences"
        ],
        "summary": "Patch Current Org Prefs.",
        "operationId": "patchOrgPreferences",
        "parameters": [
          {
            "name": "body",
            "in": "body",
            "required": true,
            "schema": {
              "$ref": "#/definitions/PatchPrefsCmd"
            }
          }
        ],
        "responses": {
          "200": {
            "$ref": "#/responses/okResponse"
          },
          "400": {
            "$ref": "#/responses/badRequestError"
          },
          "401": {
            "$ref": "#/responses/unauthorisedError"
          },
          "403": {
            "$ref": "#/responses/forbiddenError"
          },
          "500": {
            "$ref": "#/responses/internalServerError"
          }
        }
      }
    },
    "/org/quotas": {
      "get": {
        "description": "If you are running Grafana Enterprise and have Fine-grained access control enabled, you need to have a permission with action `orgs.quotas:read` and scope `org:id:1` (orgIDScope).",
        "tags": [
          "getCurrentOrg"
        ],
        "summary": "Fetch Organization quota.",
        "operationId": "getCurrentOrgQuota",
        "responses": {
          "200": {
            "$ref": "#/responses/getQuotaResponse"
          },
          "401": {
            "$ref": "#/responses/unauthorisedError"
          },
          "403": {
            "$ref": "#/responses/forbiddenError"
          },
          "404": {
            "$ref": "#/responses/notFoundError"
          },
          "500": {
            "$ref": "#/responses/internalServerError"
          }
        }
      }
    },
    "/org/users": {
      "get": {
        "description": "Returns all org users within the current organization. Accessible to users with org admin role.\nIf you are running Grafana Enterprise and have Fine-grained access control enabled\nyou need to have a permission with action: `org.users:read` with scope `users:*`.",
        "tags": [
          "org"
        ],
        "summary": "Get all users within the current organization.",
        "operationId": "getOrgUsersForCurrentOrg",
        "responses": {
          "200": {
            "$ref": "#/responses/getOrgUsersForCurrentOrgResponse"
          },
          "401": {
            "$ref": "#/responses/unauthorisedError"
          },
          "403": {
            "$ref": "#/responses/forbiddenError"
          },
          "500": {
            "$ref": "#/responses/internalServerError"
          }
        }
      },
      "post": {
        "description": "Adds a global user to the current organization.\n\nIf you are running Grafana Enterprise and have Fine-grained access control enabled\nyou need to have a permission with action: `org.users:add` with scope `users:*`.",
        "tags": [
          "org"
        ],
        "summary": "Add a new user to the current organization.",
        "operationId": "addOrgUserToCurrentOrg",
        "parameters": [
          {
            "name": "body",
            "in": "body",
            "required": true,
            "schema": {
              "$ref": "#/definitions/AddOrgUserCommand"
            }
          }
        ],
        "responses": {
          "200": {
            "$ref": "#/responses/okResponse"
          },
          "401": {
            "$ref": "#/responses/unauthorisedError"
          },
          "403": {
            "$ref": "#/responses/forbiddenError"
          },
          "500": {
            "$ref": "#/responses/internalServerError"
          }
        }
      }
    },
    "/org/users/lookup": {
      "get": {
        "description": "Returns all org users within the current organization, but with less detailed information.\nAccessible to users with org admin role, admin in any folder or admin of any team.\nMainly used by Grafana UI for providing list of users when adding team members and when editing folder/dashboard permissions.",
        "tags": [
          "org"
        ],
        "summary": "Get all users within the current organization (lookup)",
        "operationId": "getOrgUsersForCurrentOrgLookup",
        "parameters": [
          {
            "type": "string",
            "name": "query",
            "in": "query"
          },
          {
            "type": "integer",
            "format": "int64",
            "name": "limit",
            "in": "query"
          }
        ],
        "responses": {
          "200": {
            "$ref": "#/responses/getOrgUsersForCurrentOrgLookupResponse"
          },
          "401": {
            "$ref": "#/responses/unauthorisedError"
          },
          "403": {
            "$ref": "#/responses/forbiddenError"
          },
          "500": {
            "$ref": "#/responses/internalServerError"
          }
        }
      }
    },
    "/org/users/{user_id}": {
      "delete": {
        "description": "If you are running Grafana Enterprise and have Fine-grained access control enabled\nyou need to have a permission with action: `org.users:remove` with scope `users:*`.",
        "tags": [
          "org"
        ],
        "summary": "Delete user in current organization.",
        "operationId": "removeOrgUserForCurrentOrg",
        "parameters": [
          {
            "type": "integer",
            "format": "int64",
            "name": "user_id",
            "in": "path",
            "required": true
          }
        ],
        "responses": {
          "200": {
            "$ref": "#/responses/okResponse"
          },
          "400": {
            "$ref": "#/responses/badRequestError"
          },
          "401": {
            "$ref": "#/responses/unauthorisedError"
          },
          "403": {
            "$ref": "#/responses/forbiddenError"
          },
          "500": {
            "$ref": "#/responses/internalServerError"
          }
        }
      },
      "patch": {
        "description": "If you are running Grafana Enterprise and have Fine-grained access control enabled\nyou need to have a permission with action: `org.users.role:update` with scope `users:*`.",
        "tags": [
          "org"
        ],
        "summary": "Updates the given user.",
        "operationId": "updateOrgUserForCurrentOrg",
        "parameters": [
          {
            "name": "body",
            "in": "body",
            "required": true,
            "schema": {
              "$ref": "#/definitions/UpdateOrgUserCommand"
            }
          },
          {
            "type": "integer",
            "format": "int64",
            "name": "user_id",
            "in": "path",
            "required": true
          }
        ],
        "responses": {
          "200": {
            "$ref": "#/responses/okResponse"
          },
          "400": {
            "$ref": "#/responses/badRequestError"
          },
          "401": {
            "$ref": "#/responses/unauthorisedError"
          },
          "403": {
            "$ref": "#/responses/forbiddenError"
          },
          "500": {
            "$ref": "#/responses/internalServerError"
          }
        }
      }
    },
    "/orgs": {
      "get": {
        "security": [
          {
            "basic": []
          }
        ],
        "tags": [
          "orgs"
        ],
        "summary": "Search all Organizations.",
        "operationId": "searchOrgs",
        "parameters": [
          {
            "type": "integer",
            "format": "int64",
            "default": 1,
            "name": "page",
            "in": "query"
          },
          {
            "type": "integer",
            "format": "int64",
            "default": 1000,
            "description": "Number of items per page\nThe totalCount field in the response can be used for pagination list E.g. if totalCount is equal to 100 teams and the perpage parameter is set to 10 then there are 10 pages of teams.",
            "name": "perpage",
            "in": "query"
          },
          {
            "type": "string",
            "name": "name",
            "in": "query"
          },
          {
            "type": "string",
            "description": "If set it will return results where the query value is contained in the name field. Query values with spaces need to be URL encoded.",
            "name": "query",
            "in": "query"
          }
        ],
        "responses": {
          "200": {
            "$ref": "#/responses/searchOrgsResponse"
          },
          "401": {
            "$ref": "#/responses/unauthorisedError"
          },
          "403": {
            "$ref": "#/responses/forbiddenError"
          },
          "409": {
            "$ref": "#/responses/conflictError"
          },
          "500": {
            "$ref": "#/responses/internalServerError"
          }
        }
      },
      "post": {
        "description": "Only works if [users.allow_org_create](https://grafana.com/docs/grafana/latest/administration/configuration/#allow_org_create) is set.",
        "tags": [
          "orgs"
        ],
        "summary": "Create Organization.",
        "operationId": "createOrg",
        "parameters": [
          {
            "name": "body",
            "in": "body",
            "required": true,
            "schema": {
              "$ref": "#/definitions/CreateOrgCommand"
            }
          }
        ],
        "responses": {
          "200": {
            "$ref": "#/responses/createOrgResponse"
          },
          "401": {
            "$ref": "#/responses/unauthorisedError"
          },
          "403": {
            "$ref": "#/responses/forbiddenError"
          },
          "409": {
            "$ref": "#/responses/conflictError"
          },
          "500": {
            "$ref": "#/responses/internalServerError"
          }
        }
      }
    },
    "/orgs/name/{org_name}": {
      "get": {
        "security": [
          {
            "basic": []
          }
        ],
        "tags": [
          "orgs"
        ],
        "summary": "Get Organization by ID.",
        "operationId": "getOrgByName",
        "parameters": [
          {
            "type": "string",
            "name": "org_name",
            "in": "path",
            "required": true
          }
        ],
        "responses": {
          "200": {
            "$ref": "#/responses/getOrgByNameResponse"
          },
          "401": {
            "$ref": "#/responses/unauthorisedError"
          },
          "403": {
            "$ref": "#/responses/forbiddenError"
          },
          "500": {
            "$ref": "#/responses/internalServerError"
          }
        }
      }
    },
    "/orgs/{org_id}": {
      "get": {
        "security": [
          {
            "basic": []
          }
        ],
        "tags": [
          "orgs"
        ],
        "summary": "Get Organization by ID.",
        "operationId": "getOrgByID",
        "parameters": [
          {
            "type": "integer",
            "format": "int64",
            "name": "org_id",
            "in": "path",
            "required": true
          }
        ],
        "responses": {
          "200": {
            "$ref": "#/responses/getOrgByIDResponse"
          },
          "401": {
            "$ref": "#/responses/unauthorisedError"
          },
          "403": {
            "$ref": "#/responses/forbiddenError"
          },
          "500": {
            "$ref": "#/responses/internalServerError"
          }
        }
      },
      "put": {
        "security": [
          {
            "basic": []
          }
        ],
        "tags": [
          "orgs"
        ],
        "summary": "Update Organization.",
        "operationId": "updateOrg",
        "parameters": [
          {
            "name": "body",
            "in": "body",
            "required": true,
            "schema": {
              "$ref": "#/definitions/UpdateOrgForm"
            }
          },
          {
            "type": "integer",
            "format": "int64",
            "name": "org_id",
            "in": "path",
            "required": true
          }
        ],
        "responses": {
          "200": {
            "$ref": "#/responses/okResponse"
          },
          "400": {
            "$ref": "#/responses/badRequestError"
          },
          "401": {
            "$ref": "#/responses/unauthorisedError"
          },
          "403": {
            "$ref": "#/responses/forbiddenError"
          },
          "500": {
            "$ref": "#/responses/internalServerError"
          }
        }
      },
      "delete": {
        "security": [
          {
            "basic": []
          }
        ],
        "tags": [
          "orgs"
        ],
        "summary": "Delete Organization.",
        "operationId": "deleteOrgByID",
        "parameters": [
          {
            "type": "integer",
            "format": "int64",
            "name": "org_id",
            "in": "path",
            "required": true
          }
        ],
        "responses": {
          "200": {
            "$ref": "#/responses/okResponse"
          },
          "400": {
            "$ref": "#/responses/badRequestError"
          },
          "401": {
            "$ref": "#/responses/unauthorisedError"
          },
          "403": {
            "$ref": "#/responses/forbiddenError"
          },
          "404": {
            "$ref": "#/responses/notFoundError"
          },
          "500": {
            "$ref": "#/responses/internalServerError"
          }
        }
      }
    },
    "/orgs/{org_id}/address": {
      "put": {
        "tags": [
          "orgs"
        ],
        "summary": "Update Organization's address.",
        "operationId": "updateOrgAddress",
        "parameters": [
          {
            "name": "body",
            "in": "body",
            "required": true,
            "schema": {
              "$ref": "#/definitions/UpdateOrgAddressForm"
            }
          },
          {
            "type": "integer",
            "format": "int64",
            "name": "org_id",
            "in": "path",
            "required": true
          }
        ],
        "responses": {
          "200": {
            "$ref": "#/responses/okResponse"
          },
          "400": {
            "$ref": "#/responses/badRequestError"
          },
          "401": {
            "$ref": "#/responses/unauthorisedError"
          },
          "403": {
            "$ref": "#/responses/forbiddenError"
          },
          "500": {
            "$ref": "#/responses/internalServerError"
          }
        }
      }
    },
    "/orgs/{org_id}/quotas": {
      "get": {
        "description": "If you are running Grafana Enterprise and have Fine-grained access control enabled, you need to have a permission with action `orgs.quotas:read` and scope `org:id:1` (orgIDScope).",
        "tags": [
          "orgs"
        ],
        "summary": "Fetch Organization quota.",
        "operationId": "getOrgQuota",
        "parameters": [
          {
            "type": "integer",
            "format": "int64",
            "name": "org_id",
            "in": "path",
            "required": true
          }
        ],
        "responses": {
          "200": {
            "$ref": "#/responses/getQuotaResponse"
          },
          "401": {
            "$ref": "#/responses/unauthorisedError"
          },
          "403": {
            "$ref": "#/responses/forbiddenError"
          },
          "404": {
            "$ref": "#/responses/notFoundError"
          },
          "500": {
            "$ref": "#/responses/internalServerError"
          }
        }
      }
    },
    "/orgs/{org_id}/quotas/{quota_target}": {
      "put": {
        "security": [
          {
            "basic": []
          }
        ],
        "description": "If you are running Grafana Enterprise and have Fine-grained access control enabled, you need to have a permission with action `orgs.quotas:write` and scope `org:id:1` (orgIDScope).",
        "tags": [
          "orgs"
        ],
        "summary": "Update user quota.",
        "operationId": "updateOrgQuota",
        "parameters": [
          {
            "name": "body",
            "in": "body",
            "required": true,
            "schema": {
              "$ref": "#/definitions/UpdateQuotaCmd"
            }
          },
          {
            "type": "string",
            "name": "quota_target",
            "in": "path",
            "required": true
          },
          {
            "type": "integer",
            "format": "int64",
            "name": "org_id",
            "in": "path",
            "required": true
          }
        ],
        "responses": {
          "200": {
            "$ref": "#/responses/okResponse"
          },
          "401": {
            "$ref": "#/responses/unauthorisedError"
          },
          "403": {
            "$ref": "#/responses/forbiddenError"
          },
          "404": {
            "$ref": "#/responses/notFoundError"
          },
          "500": {
            "$ref": "#/responses/internalServerError"
          }
        }
      }
    },
    "/orgs/{org_id}/users": {
      "get": {
        "security": [
          {
            "basic": []
          }
        ],
        "description": "If you are running Grafana Enterprise and have Fine-grained access control enabled\nyou need to have a permission with action: `org.users:read` with scope `users:*`.",
        "tags": [
          "orgs"
        ],
        "summary": "Get Users in Organization.",
        "operationId": "getOrgUsers",
        "parameters": [
          {
            "type": "integer",
            "format": "int64",
            "name": "org_id",
            "in": "path",
            "required": true
          }
        ],
        "responses": {
          "200": {
            "$ref": "#/responses/getOrgUsersResponse"
          },
          "401": {
            "$ref": "#/responses/unauthorisedError"
          },
          "403": {
            "$ref": "#/responses/forbiddenError"
          },
          "500": {
            "$ref": "#/responses/internalServerError"
          }
        }
      },
      "post": {
        "description": "Adds a global user to the current organization.\n\nIf you are running Grafana Enterprise and have Fine-grained access control enabled\nyou need to have a permission with action: `org.users:add` with scope `users:*`.",
        "tags": [
          "orgs"
        ],
        "summary": "Add a new user to the current organization.",
        "operationId": "addOrgUser",
        "parameters": [
          {
            "name": "body",
            "in": "body",
            "required": true,
            "schema": {
              "$ref": "#/definitions/AddOrgUserCommand"
            }
          },
          {
            "type": "integer",
            "format": "int64",
            "name": "org_id",
            "in": "path",
            "required": true
          }
        ],
        "responses": {
          "200": {
            "$ref": "#/responses/okResponse"
          },
          "401": {
            "$ref": "#/responses/unauthorisedError"
          },
          "403": {
            "$ref": "#/responses/forbiddenError"
          },
          "500": {
            "$ref": "#/responses/internalServerError"
          }
        }
      }
    },
    "/orgs/{org_id}/users/{user_id}": {
      "delete": {
        "description": "If you are running Grafana Enterprise and have Fine-grained access control enabled\nyou need to have a permission with action: `org.users:remove` with scope `users:*`.",
        "tags": [
          "orgs"
        ],
        "summary": "Delete user in current organization.",
        "operationId": "removeOrgUser",
        "parameters": [
          {
            "type": "integer",
            "format": "int64",
            "name": "org_id",
            "in": "path",
            "required": true
          },
          {
            "type": "integer",
            "format": "int64",
            "name": "user_id",
            "in": "path",
            "required": true
          }
        ],
        "responses": {
          "200": {
            "$ref": "#/responses/okResponse"
          },
          "400": {
            "$ref": "#/responses/badRequestError"
          },
          "401": {
            "$ref": "#/responses/unauthorisedError"
          },
          "403": {
            "$ref": "#/responses/forbiddenError"
          },
          "500": {
            "$ref": "#/responses/internalServerError"
          }
        }
      },
      "patch": {
        "description": "If you are running Grafana Enterprise and have Fine-grained access control enabled\nyou need to have a permission with action: `org.users.role:update` with scope `users:*`.",
        "tags": [
          "orgs"
        ],
        "summary": "Update Users in Organization.",
        "operationId": "updateOrgUser",
        "parameters": [
          {
            "name": "body",
            "in": "body",
            "required": true,
            "schema": {
              "$ref": "#/definitions/UpdateOrgUserCommand"
            }
          },
          {
            "type": "integer",
            "format": "int64",
            "name": "org_id",
            "in": "path",
            "required": true
          },
          {
            "type": "integer",
            "format": "int64",
            "name": "user_id",
            "in": "path",
            "required": true
          }
        ],
        "responses": {
          "200": {
            "$ref": "#/responses/okResponse"
          },
          "400": {
            "$ref": "#/responses/badRequestError"
          },
          "401": {
            "$ref": "#/responses/unauthorisedError"
          },
          "403": {
            "$ref": "#/responses/forbiddenError"
          },
          "500": {
            "$ref": "#/responses/internalServerError"
          }
        }
      }
    },
    "/playlists": {
      "get": {
        "tags": [
          "playlists"
        ],
        "summary": "Get playlists.",
        "operationId": "searchPlaylists",
        "parameters": [
          {
            "type": "string",
            "name": "query",
            "in": "query"
          },
          {
            "type": "integer",
            "format": "int64",
            "description": "in:limit",
            "name": "limit",
            "in": "query"
          }
        ],
        "responses": {
          "200": {
            "$ref": "#/responses/searchPlaylistsResponse"
          },
          "500": {
            "$ref": "#/responses/internalServerError"
          }
        }
      },
      "post": {
        "tags": [
          "playlists"
        ],
        "summary": "Create playlist.",
        "operationId": "createPlaylist",
        "parameters": [
          {
            "name": "Body",
            "in": "body",
            "required": true,
            "schema": {
              "$ref": "#/definitions/CreatePlaylistCommand"
            }
          }
        ],
        "responses": {
          "200": {
            "$ref": "#/responses/createPlaylistResponse"
          },
          "401": {
            "$ref": "#/responses/unauthorisedError"
          },
          "403": {
            "$ref": "#/responses/forbiddenError"
          },
          "404": {
            "$ref": "#/responses/notFoundError"
          },
          "500": {
            "$ref": "#/responses/internalServerError"
          }
        }
      }
    },
    "/playlists/{uid}": {
      "get": {
        "tags": [
          "playlists"
        ],
        "summary": "Get playlist.",
        "operationId": "getPlaylist",
        "parameters": [
          {
            "type": "string",
            "name": "uid",
            "in": "path",
            "required": true
          }
        ],
        "responses": {
          "200": {
            "$ref": "#/responses/getPlaylistResponse"
          },
          "401": {
            "$ref": "#/responses/unauthorisedError"
          },
          "403": {
            "$ref": "#/responses/forbiddenError"
          },
          "404": {
            "$ref": "#/responses/notFoundError"
          },
          "500": {
            "$ref": "#/responses/internalServerError"
          }
        }
      },
      "put": {
        "tags": [
          "playlists"
        ],
        "summary": "Update playlist.",
        "operationId": "updatePlaylist",
        "parameters": [
          {
            "name": "Body",
            "in": "body",
            "required": true,
            "schema": {
              "$ref": "#/definitions/UpdatePlaylistCommand"
            }
          },
          {
            "type": "string",
            "name": "uid",
            "in": "path",
            "required": true
          }
        ],
        "responses": {
          "200": {
            "$ref": "#/responses/updatePlaylistResponse"
          },
          "401": {
            "$ref": "#/responses/unauthorisedError"
          },
          "403": {
            "$ref": "#/responses/forbiddenError"
          },
          "404": {
            "$ref": "#/responses/notFoundError"
          },
          "500": {
            "$ref": "#/responses/internalServerError"
          }
        }
      },
      "delete": {
        "tags": [
          "playlists"
        ],
        "summary": "Delete playlist.",
        "operationId": "deletePlaylist",
        "parameters": [
          {
            "type": "string",
            "name": "uid",
            "in": "path",
            "required": true
          }
        ],
        "responses": {
          "200": {
            "$ref": "#/responses/okResponse"
          },
          "401": {
            "$ref": "#/responses/unauthorisedError"
          },
          "403": {
            "$ref": "#/responses/forbiddenError"
          },
          "404": {
            "$ref": "#/responses/notFoundError"
          },
          "500": {
            "$ref": "#/responses/internalServerError"
          }
        }
      }
    },
    "/playlists/{uid}/dashboards": {
      "get": {
        "tags": [
          "playlists"
        ],
        "summary": "Get playlist dashboards.",
        "operationId": "getPlaylistDashboards",
        "parameters": [
          {
            "type": "string",
            "name": "uid",
            "in": "path",
            "required": true
          }
        ],
        "responses": {
          "200": {
            "$ref": "#/responses/getPlaylistDashboardsResponse"
          },
          "401": {
            "$ref": "#/responses/unauthorisedError"
          },
          "403": {
            "$ref": "#/responses/forbiddenError"
          },
          "404": {
            "$ref": "#/responses/notFoundError"
          },
          "500": {
            "$ref": "#/responses/internalServerError"
          }
        }
      }
    },
    "/playlists/{uid}/items": {
      "get": {
        "tags": [
          "playlists"
        ],
        "summary": "Get playlist items.",
        "operationId": "getPlaylistItems",
        "parameters": [
          {
            "type": "string",
            "name": "uid",
            "in": "path",
            "required": true
          }
        ],
        "responses": {
          "200": {
            "$ref": "#/responses/getPlaylistItemsResponse"
          },
          "401": {
            "$ref": "#/responses/unauthorisedError"
          },
          "403": {
            "$ref": "#/responses/forbiddenError"
          },
          "404": {
            "$ref": "#/responses/notFoundError"
          },
          "500": {
            "$ref": "#/responses/internalServerError"
          }
        }
      }
    },
    "/query-history": {
      "get": {
        "description": "Returns a list of queries in the query history that matches the search criteria.\nQuery history search supports pagination. Use the `limit` parameter to control the maximum number of queries returned; the default limit is 100.\nYou can also use the `page` query parameter to fetch queries from any page other than the first one.",
        "tags": [
          "query_history"
        ],
        "summary": "Query history search.",
        "operationId": "searchQueries",
        "parameters": [
          {
            "type": "array",
            "items": {
              "type": "string"
            },
            "collectionFormat": "multi",
            "description": "List of data source UIDs to search for",
            "name": "datasourceUid",
            "in": "query"
          },
          {
            "type": "string",
            "description": "Text inside query or comments that is searched for",
            "name": "searchString",
            "in": "query"
          },
          {
            "type": "boolean",
            "description": "Flag indicating if only starred queries should be returned",
            "name": "onlyStarred",
            "in": "query"
          },
          {
            "enum": [
              "time-desc",
              "time-asc"
            ],
            "type": "string",
            "default": "time-desc",
            "description": "Sort method",
            "name": "sort",
            "in": "query"
          },
          {
            "type": "integer",
            "format": "int64",
            "description": "Use this parameter to access hits beyond limit. Numbering starts at 1. limit param acts as page size.",
            "name": "page",
            "in": "query"
          },
          {
            "type": "integer",
            "format": "int64",
            "description": "Limit the number of returned results",
            "name": "limit",
            "in": "query"
          },
          {
            "type": "integer",
            "format": "int64",
            "description": "From range for the query history search",
            "name": "from",
            "in": "query"
          },
          {
            "type": "integer",
            "format": "int64",
            "description": "To range for the query history search",
            "name": "to",
            "in": "query"
          }
        ],
        "responses": {
          "200": {
            "$ref": "#/responses/getQueryHistorySearchResponse"
          },
          "401": {
            "$ref": "#/responses/unauthorisedError"
          },
          "500": {
            "$ref": "#/responses/internalServerError"
          }
        }
      },
      "post": {
        "description": "Adds new query to query history.",
        "tags": [
          "query_history"
        ],
        "summary": "Add query to query history.",
        "operationId": "createQuery",
        "parameters": [
          {
            "name": "body",
            "in": "body",
            "required": true,
            "schema": {
              "$ref": "#/definitions/CreateQueryInQueryHistoryCommand"
            }
          }
        ],
        "responses": {
          "200": {
            "$ref": "#/responses/getQueryHistoryResponse"
          },
          "400": {
            "$ref": "#/responses/badRequestError"
          },
          "401": {
            "$ref": "#/responses/unauthorisedError"
          },
          "500": {
            "$ref": "#/responses/internalServerError"
          }
        }
      }
    },
    "/query-history/migrate": {
      "post": {
        "description": "Adds multiple queries to query history.",
        "tags": [
          "query_history"
        ],
        "summary": "Migrate queries to query history.",
        "operationId": "migrateQueries",
        "parameters": [
          {
            "name": "body",
            "in": "body",
            "required": true,
            "schema": {
              "$ref": "#/definitions/MigrateQueriesToQueryHistoryCommand"
            }
          }
        ],
        "responses": {
          "200": {
            "$ref": "#/responses/getQueryHistoryMigrationResponse"
          },
          "400": {
            "$ref": "#/responses/badRequestError"
          },
          "401": {
            "$ref": "#/responses/unauthorisedError"
          },
          "500": {
            "$ref": "#/responses/internalServerError"
          }
        }
      }
    },
    "/query-history/star/{query_history_uid}": {
      "post": {
        "description": "Adds star to query in query history as specified by the UID.",
        "tags": [
          "query_history"
        ],
        "summary": "Add star to query in query history.",
        "operationId": "starQuery",
        "parameters": [
          {
            "type": "string",
            "name": "query_history_uid",
            "in": "path",
            "required": true
          }
        ],
        "responses": {
          "200": {
            "$ref": "#/responses/getQueryHistoryResponse"
          },
          "401": {
            "$ref": "#/responses/unauthorisedError"
          },
          "500": {
            "$ref": "#/responses/internalServerError"
          }
        }
      },
      "delete": {
        "description": "Removes star from query in query history as specified by the UID.",
        "tags": [
          "query_history"
        ],
        "summary": "Remove star to query in query history.",
        "operationId": "unstarQuery",
        "parameters": [
          {
            "type": "string",
            "name": "query_history_uid",
            "in": "path",
            "required": true
          }
        ],
        "responses": {
          "200": {
            "$ref": "#/responses/getQueryHistoryResponse"
          },
          "401": {
            "$ref": "#/responses/unauthorisedError"
          },
          "500": {
            "$ref": "#/responses/internalServerError"
          }
        }
      }
    },
    "/query-history/{query_history_uid}": {
      "delete": {
        "description": "Deletes an existing query in query history as specified by the UID. This operation cannot be reverted.",
        "tags": [
          "query_history"
        ],
        "summary": "Delete query in query history.",
        "operationId": "deleteQuery",
        "parameters": [
          {
            "type": "string",
            "name": "query_history_uid",
            "in": "path",
            "required": true
          }
        ],
        "responses": {
          "200": {
            "$ref": "#/responses/getQueryHistoryDeleteQueryResponse"
          },
          "401": {
            "$ref": "#/responses/unauthorisedError"
          },
          "500": {
            "$ref": "#/responses/internalServerError"
          }
        }
      },
      "patch": {
        "description": "Updates comment for query in query history as specified by the UID.",
        "tags": [
          "query_history"
        ],
        "summary": "Update comment for query in query history.",
        "operationId": "patchQueryComment",
        "parameters": [
          {
            "type": "string",
            "name": "query_history_uid",
            "in": "path",
            "required": true
          },
          {
            "name": "body",
            "in": "body",
            "required": true,
            "schema": {
              "$ref": "#/definitions/PatchQueryCommentInQueryHistoryCommand"
            }
          }
        ],
        "responses": {
          "200": {
            "$ref": "#/responses/getQueryHistoryResponse"
          },
          "400": {
            "$ref": "#/responses/badRequestError"
          },
          "401": {
            "$ref": "#/responses/unauthorisedError"
          },
          "500": {
            "$ref": "#/responses/internalServerError"
          }
        }
      }
    },
    "/search": {
      "get": {
        "tags": [
          "search"
        ],
        "operationId": "search",
        "parameters": [
          {
            "type": "string",
            "description": "Search Query",
            "name": "query",
            "in": "query"
          },
          {
            "type": "array",
            "items": {
              "type": "string"
            },
            "collectionFormat": "multi",
            "description": "List of tags to search for",
            "name": "tag",
            "in": "query"
          },
          {
            "enum": [
              "dash-folder",
              "dash-db"
            ],
            "type": "string",
            "description": "Type to search for, dash-folder or dash-db",
            "name": "type",
            "in": "query"
          },
          {
            "type": "array",
            "items": {
              "type": "integer",
              "format": "int64"
            },
            "description": "List of dashboard id’s to search for",
            "name": "dashboardIds",
            "in": "query"
          },
          {
            "type": "array",
            "items": {
              "type": "string"
            },
            "description": "List of dashboard uid’s to search for",
            "name": "dashboardUIDs",
            "in": "query"
          },
          {
            "type": "array",
            "items": {
              "type": "integer",
              "format": "int64"
            },
            "description": "List of folder id’s to search in for dashboards",
            "name": "folderIds",
            "in": "query"
          },
          {
            "type": "boolean",
            "description": "Flag indicating if only starred Dashboards should be returned",
            "name": "starred",
            "in": "query"
          },
          {
            "type": "integer",
            "format": "int64",
            "description": "Limit the number of returned results (max 5000)",
            "name": "limit",
            "in": "query"
          },
          {
            "type": "integer",
            "format": "int64",
            "description": "Use this parameter to access hits beyond limit. Numbering starts at 1. limit param acts as page size. Only available in Grafana v6.2+.",
            "name": "page",
            "in": "query"
          },
          {
            "enum": [
              "Edit",
              "View"
            ],
            "type": "string",
            "default": "View",
            "description": "Set to `Edit` to return dashboards/folders that the user can edit",
            "name": "permission",
            "in": "query"
          },
          {
            "enum": [
              "alpha-asc",
              "alpha-desc"
            ],
            "type": "string",
            "default": "alpha-asc",
            "description": "Sort method; for listing all the possible sort methods use the search sorting endpoint.",
            "name": "sort",
            "in": "query"
          }
        ],
        "responses": {
          "200": {
            "$ref": "#/responses/searchResponse"
          },
          "401": {
            "$ref": "#/responses/unauthorisedError"
          },
          "422": {
            "$ref": "#/responses/unprocessableEntityError"
          },
          "500": {
            "$ref": "#/responses/internalServerError"
          }
        }
      }
    },
    "/search/sorting": {
      "get": {
        "tags": [
          "search"
        ],
        "summary": "List search sorting options.",
        "operationId": "listSortOptions",
        "responses": {
          "200": {
            "$ref": "#/responses/listSortOptionsResponse"
          },
          "401": {
            "$ref": "#/responses/unauthorisedError"
          }
        }
      }
    },
    "/serviceaccounts": {
      "post": {
        "description": "Required permissions (See note in the [introduction](https://grafana.com/docs/grafana/latest/developers/http_api/serviceaccount/#service-account-api) for an explanation):\naction: `serviceaccounts:write` scope: `serviceaccounts:*`\n\nRequires basic authentication and that the authenticated user is a Grafana Admin.",
        "tags": [
          "service_accounts"
        ],
        "summary": "# Create service account",
        "operationId": "createServiceAccount",
        "parameters": [
          {
            "name": "Body",
            "in": "body",
            "schema": {
              "$ref": "#/definitions/CreateServiceAccountForm"
            }
          }
        ],
        "responses": {
          "201": {
            "$ref": "#/responses/createServiceAccountResponse"
          },
          "400": {
            "$ref": "#/responses/badRequestError"
          },
          "401": {
            "$ref": "#/responses/unauthorisedError"
          },
          "403": {
            "$ref": "#/responses/forbiddenError"
          },
          "500": {
            "$ref": "#/responses/internalServerError"
          }
        }
      }
    },
    "/serviceaccounts/search": {
      "get": {
        "description": "Required permissions (See note in the [introduction](https://grafana.com/docs/grafana/latest/developers/http_api/serviceaccount/#service-account-api) for an explanation):\naction: `serviceaccounts:read` scope: `serviceaccounts:*`",
        "tags": [
          "service_accounts"
        ],
        "summary": "# Search service accounts with paging",
        "operationId": "searchOrgServiceAccountsWithPaging",
        "parameters": [
          {
            "type": "boolean",
            "name": "Disabled",
            "in": "query"
          },
          {
            "type": "boolean",
            "name": "expiredTokens",
            "in": "query"
          },
          {
            "type": "string",
            "description": "It will return results where the query value is contained in one of the name.\nQuery values with spaces need to be URL encoded.",
            "name": "query",
            "in": "query"
          },
          {
            "type": "integer",
            "format": "int64",
            "description": "The default value is 1000.",
            "name": "perpage",
            "in": "query"
          },
          {
            "type": "integer",
            "format": "int64",
            "description": "The default value is 1.",
            "name": "page",
            "in": "query"
          }
        ],
        "responses": {
          "200": {
            "$ref": "#/responses/searchOrgServiceAccountsWithPagingResponse"
          },
          "401": {
            "$ref": "#/responses/unauthorisedError"
          },
          "403": {
            "$ref": "#/responses/forbiddenError"
          },
          "500": {
            "$ref": "#/responses/internalServerError"
          }
        }
      }
    },
    "/serviceaccounts/{serviceAccountId}": {
      "get": {
        "description": "Required permissions (See note in the [introduction](https://grafana.com/docs/grafana/latest/developers/http_api/serviceaccount/#service-account-api) for an explanation):\naction: `serviceaccounts:read` scope: `serviceaccounts:id:1` (single service account)",
        "tags": [
          "service_accounts"
        ],
        "summary": "# Get single serviceaccount by Id",
        "operationId": "retrieveServiceAccount",
        "parameters": [
          {
            "type": "integer",
            "format": "int64",
            "name": "serviceAccountId",
            "in": "path",
            "required": true
          }
        ],
        "responses": {
          "200": {
            "$ref": "#/responses/retrieveServiceAccountResponse"
          },
          "400": {
            "$ref": "#/responses/badRequestError"
          },
          "401": {
            "$ref": "#/responses/unauthorisedError"
          },
          "403": {
            "$ref": "#/responses/forbiddenError"
          },
          "404": {
            "$ref": "#/responses/notFoundError"
          },
          "500": {
            "$ref": "#/responses/internalServerError"
          }
        }
      },
      "delete": {
        "description": "Required permissions (See note in the [introduction](https://grafana.com/docs/grafana/latest/developers/http_api/serviceaccount/#service-account-api) for an explanation):\naction: `serviceaccounts:delete` scope: `serviceaccounts:id:1` (single service account)",
        "tags": [
          "service_accounts"
        ],
        "summary": "# Delete service account",
        "operationId": "deleteServiceAccount",
        "parameters": [
          {
            "type": "integer",
            "format": "int64",
            "name": "serviceAccountId",
            "in": "path",
            "required": true
          }
        ],
        "responses": {
          "200": {
            "$ref": "#/responses/okResponse"
          },
          "400": {
            "$ref": "#/responses/badRequestError"
          },
          "401": {
            "$ref": "#/responses/unauthorisedError"
          },
          "403": {
            "$ref": "#/responses/forbiddenError"
          },
          "500": {
            "$ref": "#/responses/internalServerError"
          }
        }
      },
      "patch": {
        "description": "Required permissions (See note in the [introduction](https://grafana.com/docs/grafana/latest/developers/http_api/serviceaccount/#service-account-api) for an explanation):\naction: `serviceaccounts:write` scope: `serviceaccounts:id:1` (single service account)",
        "tags": [
          "service_accounts"
        ],
        "summary": "# Update service account",
        "operationId": "updateServiceAccount",
        "parameters": [
          {
            "type": "integer",
            "format": "int64",
            "name": "serviceAccountId",
            "in": "path",
            "required": true
          },
          {
            "name": "Body",
            "in": "body",
            "schema": {
              "$ref": "#/definitions/UpdateServiceAccountForm"
            }
          }
        ],
        "responses": {
          "200": {
            "$ref": "#/responses/updateServiceAccountResponse"
          },
          "400": {
            "$ref": "#/responses/badRequestError"
          },
          "401": {
            "$ref": "#/responses/unauthorisedError"
          },
          "403": {
            "$ref": "#/responses/forbiddenError"
          },
          "404": {
            "$ref": "#/responses/notFoundError"
          },
          "500": {
            "$ref": "#/responses/internalServerError"
          }
        }
      }
    },
    "/serviceaccounts/{serviceAccountId}/tokens": {
      "get": {
        "description": "Required permissions (See note in the [introduction](https://grafana.com/docs/grafana/latest/developers/http_api/serviceaccount/#service-account-api) for an explanation):\naction: `serviceaccounts:read` scope: `global:serviceaccounts:id:1` (single service account)\n\nRequires basic authentication and that the authenticated user is a Grafana Admin.",
        "tags": [
          "service_accounts"
        ],
        "summary": "# Get service account tokens",
        "operationId": "listTokens",
        "parameters": [
          {
            "type": "integer",
            "format": "int64",
            "name": "serviceAccountId",
            "in": "path",
            "required": true
          }
        ],
        "responses": {
          "200": {
            "$ref": "#/responses/listTokensResponse"
          },
          "400": {
            "$ref": "#/responses/badRequestError"
          },
          "401": {
            "$ref": "#/responses/unauthorisedError"
          },
          "403": {
            "$ref": "#/responses/forbiddenError"
          },
          "500": {
            "$ref": "#/responses/internalServerError"
          }
        }
      },
      "post": {
        "description": "Required permissions (See note in the [introduction](https://grafana.com/docs/grafana/latest/developers/http_api/serviceaccount/#service-account-api) for an explanation):\naction: `serviceaccounts:write` scope: `serviceaccounts:id:1` (single service account)",
        "tags": [
          "service_accounts"
        ],
        "summary": "# CreateNewToken adds a token to a service account",
        "operationId": "createToken",
        "parameters": [
          {
            "type": "integer",
            "format": "int64",
            "name": "serviceAccountId",
            "in": "path",
            "required": true
          },
          {
            "name": "Body",
            "in": "body",
            "schema": {
              "$ref": "#/definitions/AddServiceAccountTokenCommand"
            }
          }
        ],
        "responses": {
          "200": {
            "$ref": "#/responses/createTokenResponse"
          },
          "400": {
            "$ref": "#/responses/badRequestError"
          },
          "401": {
            "$ref": "#/responses/unauthorisedError"
          },
          "403": {
            "$ref": "#/responses/forbiddenError"
          },
          "404": {
            "$ref": "#/responses/notFoundError"
          },
          "409": {
            "$ref": "#/responses/conflictError"
          },
          "500": {
            "$ref": "#/responses/internalServerError"
          }
        }
      }
    },
    "/serviceaccounts/{serviceAccountId}/tokens/{tokenId}": {
      "delete": {
        "description": "Required permissions (See note in the [introduction](https://grafana.com/docs/grafana/latest/developers/http_api/serviceaccount/#service-account-api) for an explanation):\naction: `serviceaccounts:write` scope: `serviceaccounts:id:1` (single service account)\n\nRequires basic authentication and that the authenticated user is a Grafana Admin.",
        "tags": [
          "service_accounts"
        ],
        "summary": "# DeleteToken deletes service account tokens",
        "operationId": "deleteToken",
        "parameters": [
          {
            "type": "integer",
            "format": "int64",
            "name": "tokenId",
            "in": "path",
            "required": true
          },
          {
            "type": "integer",
            "format": "int64",
            "name": "serviceAccountId",
            "in": "path",
            "required": true
          }
        ],
        "responses": {
          "200": {
            "$ref": "#/responses/okResponse"
          },
          "400": {
            "$ref": "#/responses/badRequestError"
          },
          "401": {
            "$ref": "#/responses/unauthorisedError"
          },
          "403": {
            "$ref": "#/responses/forbiddenError"
          },
          "404": {
            "$ref": "#/responses/notFoundError"
          },
          "500": {
            "$ref": "#/responses/internalServerError"
          }
        }
      }
    },
    "/snapshot/shared-options": {
      "get": {
        "tags": [
          "snapshots"
        ],
        "summary": "Get snapshot sharing settings.",
        "operationId": "getSharingOptions",
        "responses": {
          "200": {
            "$ref": "#/responses/getSharingOptionsResponse"
          },
          "401": {
            "$ref": "#/responses/unauthorisedError"
          }
        }
      }
    },
    "/snapshots": {
      "post": {
        "description": "Snapshot public mode should be enabled or authentication is required.",
        "tags": [
          "snapshots"
        ],
        "summary": "When creating a snapshot using the API, you have to provide the full dashboard payload including the snapshot data. This endpoint is designed for the Grafana UI.",
        "operationId": "createDashboardSnapshot",
        "parameters": [
          {
            "name": "body",
            "in": "body",
            "required": true,
            "schema": {
              "$ref": "#/definitions/CreateDashboardSnapshotCommand"
            }
          }
        ],
        "responses": {
          "200": {
            "$ref": "#/responses/createDashboardSnapshotResponse"
          },
          "401": {
            "$ref": "#/responses/unauthorisedError"
          },
          "403": {
            "$ref": "#/responses/forbiddenError"
          },
          "500": {
            "$ref": "#/responses/internalServerError"
          }
        }
      }
    },
    "/snapshots-delete/{deleteKey}": {
      "get": {
        "description": "Snapshot public mode should be enabled or authentication is required.",
        "tags": [
          "snapshots"
        ],
        "summary": "Delete Snapshot by deleteKey.",
        "operationId": "deleteDashboardSnapshotByDeleteKey",
        "parameters": [
          {
            "type": "string",
            "name": "deleteKey",
            "in": "path",
            "required": true
          }
        ],
        "responses": {
          "200": {
            "$ref": "#/responses/okResponse"
          },
          "401": {
            "$ref": "#/responses/unauthorisedError"
          },
          "403": {
            "$ref": "#/responses/forbiddenError"
          },
          "404": {
            "$ref": "#/responses/notFoundError"
          },
          "500": {
            "$ref": "#/responses/internalServerError"
          }
        }
      }
    },
    "/snapshots/{key}": {
      "get": {
        "tags": [
          "snapshots"
        ],
        "summary": "Get Snapshot by Key.",
        "operationId": "getDashboardSnapshot",
        "parameters": [
          {
            "type": "string",
            "name": "key",
            "in": "path",
            "required": true
          }
        ],
        "responses": {
          "200": {
            "$ref": "#/responses/getDashboardSnapshotResponse"
          },
          "400": {
            "$ref": "#/responses/badRequestError"
          },
          "404": {
            "$ref": "#/responses/notFoundError"
          },
          "500": {
            "$ref": "#/responses/internalServerError"
          }
        }
      },
      "delete": {
        "tags": [
          "snapshots"
        ],
        "summary": "Delete Snapshot by Key.",
        "operationId": "deleteDashboardSnapshot",
        "parameters": [
          {
            "type": "string",
            "name": "key",
            "in": "path",
            "required": true
          }
        ],
        "responses": {
          "200": {
            "$ref": "#/responses/okResponse"
          },
          "403": {
            "$ref": "#/responses/forbiddenError"
          },
          "404": {
            "$ref": "#/responses/notFoundError"
          },
          "500": {
            "$ref": "#/responses/internalServerError"
          }
        }
      }
    },
    "/teams": {
      "post": {
        "tags": [
          "teams"
        ],
        "summary": "Add Team.",
        "operationId": "createTeam",
        "parameters": [
          {
            "name": "body",
            "in": "body",
            "required": true,
            "schema": {
              "$ref": "#/definitions/CreateTeamCommand"
            }
          }
        ],
        "responses": {
          "200": {
            "$ref": "#/responses/createTeamResponse"
          },
          "401": {
            "$ref": "#/responses/unauthorisedError"
          },
          "403": {
            "$ref": "#/responses/forbiddenError"
          },
          "409": {
            "$ref": "#/responses/conflictError"
          },
          "500": {
            "$ref": "#/responses/internalServerError"
          }
        }
      }
    },
    "/teams/search": {
      "get": {
        "tags": [
          "teams"
        ],
        "summary": "Team Search With Paging.",
        "operationId": "searchTeams",
        "parameters": [
          {
            "type": "integer",
            "format": "int64",
            "default": 1,
            "name": "page",
            "in": "query"
          },
          {
            "type": "integer",
            "format": "int64",
            "default": 1000,
            "description": "Number of items per page\nThe totalCount field in the response can be used for pagination list E.g. if totalCount is equal to 100 teams and the perpage parameter is set to 10 then there are 10 pages of teams.",
            "name": "perpage",
            "in": "query"
          },
          {
            "type": "string",
            "name": "name",
            "in": "query"
          },
          {
            "type": "string",
            "description": "If set it will return results where the query value is contained in the name field. Query values with spaces need to be URL encoded.",
            "name": "query",
            "in": "query"
          }
        ],
        "responses": {
          "200": {
            "$ref": "#/responses/searchTeamsResponse"
          },
          "401": {
            "$ref": "#/responses/unauthorisedError"
          },
          "403": {
            "$ref": "#/responses/forbiddenError"
          },
          "500": {
            "$ref": "#/responses/internalServerError"
          }
        }
      }
    },
    "/teams/{team_id}": {
      "get": {
        "tags": [
          "teams"
        ],
        "summary": "Get Team By ID.",
        "operationId": "getTeamByID",
        "parameters": [
          {
            "type": "string",
            "name": "team_id",
            "in": "path",
            "required": true
          }
        ],
        "responses": {
          "200": {
            "$ref": "#/responses/getTeamByIDResponse"
          },
          "401": {
            "$ref": "#/responses/unauthorisedError"
          },
          "403": {
            "$ref": "#/responses/forbiddenError"
          },
          "404": {
            "$ref": "#/responses/notFoundError"
          },
          "500": {
            "$ref": "#/responses/internalServerError"
          }
        }
      },
      "put": {
        "tags": [
          "teams"
        ],
        "summary": "Update Team.",
        "operationId": "updateTeam",
        "parameters": [
          {
            "name": "body",
            "in": "body",
            "required": true,
            "schema": {
              "$ref": "#/definitions/UpdateTeamCommand"
            }
          },
          {
            "type": "string",
            "name": "team_id",
            "in": "path",
            "required": true
          }
        ],
        "responses": {
          "200": {
            "$ref": "#/responses/okResponse"
          },
          "401": {
            "$ref": "#/responses/unauthorisedError"
          },
          "403": {
            "$ref": "#/responses/forbiddenError"
          },
          "404": {
            "$ref": "#/responses/notFoundError"
          },
          "409": {
            "$ref": "#/responses/conflictError"
          },
          "500": {
            "$ref": "#/responses/internalServerError"
          }
        }
      },
      "delete": {
        "tags": [
          "teams"
        ],
        "summary": "Delete Team By ID.",
        "operationId": "deleteTeamByID",
        "parameters": [
          {
            "type": "string",
            "name": "team_id",
            "in": "path",
            "required": true
          }
        ],
        "responses": {
          "200": {
            "$ref": "#/responses/okResponse"
          },
          "401": {
            "$ref": "#/responses/unauthorisedError"
          },
          "403": {
            "$ref": "#/responses/forbiddenError"
          },
          "404": {
            "$ref": "#/responses/notFoundError"
          },
          "500": {
            "$ref": "#/responses/internalServerError"
          }
        }
      }
    },
    "/teams/{team_id}/members": {
      "get": {
        "tags": [
          "teams"
        ],
        "summary": "Get Team Members.",
        "operationId": "getTeamMembers",
        "parameters": [
          {
            "type": "string",
            "name": "team_id",
            "in": "path",
            "required": true
          }
        ],
        "responses": {
          "200": {
            "$ref": "#/responses/getTeamMembersResponse"
          },
          "401": {
            "$ref": "#/responses/unauthorisedError"
          },
          "403": {
            "$ref": "#/responses/forbiddenError"
          },
          "404": {
            "$ref": "#/responses/notFoundError"
          },
          "500": {
            "$ref": "#/responses/internalServerError"
          }
        }
      },
      "post": {
        "tags": [
          "teams"
        ],
        "summary": "Add Team Member.",
        "operationId": "addTeamMember",
        "parameters": [
          {
            "name": "body",
            "in": "body",
            "required": true,
            "schema": {
              "$ref": "#/definitions/AddTeamMemberCommand"
            }
          },
          {
            "type": "string",
            "name": "team_id",
            "in": "path",
            "required": true
          }
        ],
        "responses": {
          "200": {
            "$ref": "#/responses/okResponse"
          },
          "401": {
            "$ref": "#/responses/unauthorisedError"
          },
          "403": {
            "$ref": "#/responses/forbiddenError"
          },
          "404": {
            "$ref": "#/responses/notFoundError"
          },
          "500": {
            "$ref": "#/responses/internalServerError"
          }
        }
      }
    },
    "/teams/{team_id}/members/{user_id}": {
      "put": {
        "tags": [
          "teams"
        ],
        "summary": "Update Team Member.",
        "operationId": "updateTeamMember",
        "parameters": [
          {
            "name": "body",
            "in": "body",
            "required": true,
            "schema": {
              "$ref": "#/definitions/UpdateTeamMemberCommand"
            }
          },
          {
            "type": "string",
            "name": "team_id",
            "in": "path",
            "required": true
          },
          {
            "type": "integer",
            "format": "int64",
            "name": "user_id",
            "in": "path",
            "required": true
          }
        ],
        "responses": {
          "200": {
            "$ref": "#/responses/okResponse"
          },
          "401": {
            "$ref": "#/responses/unauthorisedError"
          },
          "403": {
            "$ref": "#/responses/forbiddenError"
          },
          "404": {
            "$ref": "#/responses/notFoundError"
          },
          "500": {
            "$ref": "#/responses/internalServerError"
          }
        }
      },
      "delete": {
        "tags": [
          "teams"
        ],
        "summary": "Remove Member From Team.",
        "operationId": "removeTeamMember",
        "parameters": [
          {
            "type": "string",
            "name": "team_id",
            "in": "path",
            "required": true
          },
          {
            "type": "integer",
            "format": "int64",
            "name": "user_id",
            "in": "path",
            "required": true
          }
        ],
        "responses": {
          "200": {
            "$ref": "#/responses/okResponse"
          },
          "401": {
            "$ref": "#/responses/unauthorisedError"
          },
          "403": {
            "$ref": "#/responses/forbiddenError"
          },
          "404": {
            "$ref": "#/responses/notFoundError"
          },
          "500": {
            "$ref": "#/responses/internalServerError"
          }
        }
      }
    },
    "/teams/{team_id}/preferences": {
      "get": {
        "tags": [
          "teams"
        ],
        "summary": "Get Team Preferences.",
        "operationId": "getTeamPreferences",
        "parameters": [
          {
            "type": "string",
            "name": "team_id",
            "in": "path",
            "required": true
          }
        ],
        "responses": {
          "200": {
            "$ref": "#/responses/getPreferencesResponse"
          },
          "401": {
            "$ref": "#/responses/unauthorisedError"
          },
          "500": {
            "$ref": "#/responses/internalServerError"
          }
        }
      },
      "put": {
        "tags": [
          "teams"
        ],
        "summary": "Update Team Preferences.",
        "operationId": "updateTeamPreferences",
        "parameters": [
          {
            "type": "string",
            "name": "team_id",
            "in": "path",
            "required": true
          },
          {
            "name": "body",
            "in": "body",
            "required": true,
            "schema": {
              "$ref": "#/definitions/UpdatePrefsCmd"
            }
          }
        ],
        "responses": {
          "200": {
            "$ref": "#/responses/okResponse"
          },
          "400": {
            "$ref": "#/responses/badRequestError"
          },
          "401": {
            "$ref": "#/responses/unauthorisedError"
          },
          "500": {
            "$ref": "#/responses/internalServerError"
          }
        }
      }
    },
    "/user": {
      "get": {
        "description": "Get (current authenticated user)",
        "tags": [
          "signed_in_user"
        ],
        "operationId": "getSignedInUser",
        "responses": {
          "200": {
            "$ref": "#/responses/userResponse"
          },
          "401": {
            "$ref": "#/responses/unauthorisedError"
          },
          "403": {
            "$ref": "#/responses/forbiddenError"
          },
          "404": {
            "$ref": "#/responses/notFoundError"
          },
          "500": {
            "$ref": "#/responses/internalServerError"
          }
        }
      },
      "put": {
        "tags": [
          "signed_in_user"
        ],
        "summary": "Update signed in User.",
        "operationId": "updateSignedInUser",
        "parameters": [
          {
            "description": "To change the email, name, login, theme, provide another one.",
            "name": "body",
            "in": "body",
            "required": true,
            "schema": {
              "$ref": "#/definitions/UpdateUserCommand"
            }
          }
        ],
        "responses": {
          "200": {
            "$ref": "#/responses/okResponse"
          },
          "401": {
            "$ref": "#/responses/unauthorisedError"
          },
          "403": {
            "$ref": "#/responses/forbiddenError"
          },
          "500": {
            "$ref": "#/responses/internalServerError"
          }
        }
      }
    },
    "/user/auth-tokens": {
      "get": {
        "description": "Return a list of all auth tokens (devices) that the actual user currently have logged in from.",
        "tags": [
          "signed_in_user"
        ],
        "summary": "Auth tokens of the actual User.",
        "operationId": "getUserAuthTokens",
        "responses": {
          "200": {
            "$ref": "#/responses/getUserAuthTokensResponse"
          },
          "401": {
            "$ref": "#/responses/unauthorisedError"
          },
          "403": {
            "$ref": "#/responses/forbiddenError"
          },
          "500": {
            "$ref": "#/responses/internalServerError"
          }
        }
      }
    },
    "/user/helpflags/clear": {
      "get": {
        "tags": [
          "signed_in_user"
        ],
        "summary": "Clear user help flag.",
        "operationId": "clearHelpFlags",
        "responses": {
          "200": {
            "$ref": "#/responses/helpFlagResponse"
          },
          "401": {
            "$ref": "#/responses/unauthorisedError"
          },
          "403": {
            "$ref": "#/responses/forbiddenError"
          },
          "500": {
            "$ref": "#/responses/internalServerError"
          }
        }
      }
    },
    "/user/helpflags/{flag_id}": {
      "put": {
        "tags": [
          "signed_in_user"
        ],
        "summary": "Set user help flag.",
        "operationId": "setHelpFlag",
        "parameters": [
          {
            "type": "string",
            "name": "flag_id",
            "in": "path",
            "required": true
          }
        ],
        "responses": {
          "200": {
            "$ref": "#/responses/helpFlagResponse"
          },
          "401": {
            "$ref": "#/responses/unauthorisedError"
          },
          "403": {
            "$ref": "#/responses/forbiddenError"
          },
          "500": {
            "$ref": "#/responses/internalServerError"
          }
        }
      }
    },
    "/user/orgs": {
      "get": {
        "security": [
          {
            "basic": []
          }
        ],
        "description": "Return a list of all organizations of the current user.",
        "tags": [
          "signed_in_user"
        ],
        "summary": "Organizations of the actual User.",
        "operationId": "getSignedInUserOrgList",
        "responses": {
          "200": {
            "$ref": "#/responses/getSignedInUserOrgListResponse"
          },
          "401": {
            "$ref": "#/responses/unauthorisedError"
          },
          "403": {
            "$ref": "#/responses/forbiddenError"
          },
          "500": {
            "$ref": "#/responses/internalServerError"
          }
        }
      }
    },
    "/user/password": {
      "put": {
        "security": [
          {
            "basic": []
          }
        ],
        "description": "Changes the password for the user.",
        "tags": [
          "signed_in_user"
        ],
        "summary": "Change Password.",
        "operationId": "changeUserPassword",
        "parameters": [
          {
            "description": "To change the email, name, login, theme, provide another one.",
            "name": "body",
            "in": "body",
            "required": true,
            "schema": {
              "$ref": "#/definitions/ChangeUserPasswordCommand"
            }
          }
        ],
        "responses": {
          "200": {
            "$ref": "#/responses/okResponse"
          },
          "400": {
            "$ref": "#/responses/badRequestError"
          },
          "401": {
            "$ref": "#/responses/unauthorisedError"
          },
          "403": {
            "$ref": "#/responses/forbiddenError"
          },
          "500": {
            "$ref": "#/responses/internalServerError"
          }
        }
      }
    },
    "/user/preferences": {
      "get": {
        "tags": [
          "user_preferences"
        ],
        "summary": "Get user preferences.",
        "operationId": "getUserPreferences",
        "responses": {
          "200": {
            "$ref": "#/responses/getPreferencesResponse"
          },
          "401": {
            "$ref": "#/responses/unauthorisedError"
          },
          "500": {
            "$ref": "#/responses/internalServerError"
          }
        }
      },
      "put": {
        "description": "Omitting a key (`theme`, `homeDashboardId`, `timezone`) will cause the current value to be replaced with the system default value.",
        "tags": [
          "user_preferences"
        ],
        "summary": "Update user preferences.",
        "operationId": "updateUserPreferences",
        "parameters": [
          {
            "name": "body",
            "in": "body",
            "required": true,
            "schema": {
              "$ref": "#/definitions/UpdatePrefsCmd"
            }
          }
        ],
        "responses": {
          "200": {
            "$ref": "#/responses/okResponse"
          },
          "400": {
            "$ref": "#/responses/badRequestError"
          },
          "401": {
            "$ref": "#/responses/unauthorisedError"
          },
          "500": {
            "$ref": "#/responses/internalServerError"
          }
        }
      },
      "patch": {
        "tags": [
          "user_preferences"
        ],
        "summary": "Patch user preferences.",
        "operationId": "patchUserPreferences",
        "parameters": [
          {
            "name": "body",
            "in": "body",
            "required": true,
            "schema": {
              "$ref": "#/definitions/PatchPrefsCmd"
            }
          }
        ],
        "responses": {
          "200": {
            "$ref": "#/responses/okResponse"
          },
          "400": {
            "$ref": "#/responses/badRequestError"
          },
          "401": {
            "$ref": "#/responses/unauthorisedError"
          },
          "500": {
            "$ref": "#/responses/internalServerError"
          }
        }
      }
    },
    "/user/quotas": {
      "get": {
        "tags": [
          "signed_in_user"
        ],
        "summary": "Fetch user quota.",
        "operationId": "getUserQuotas",
        "responses": {
          "200": {
            "$ref": "#/responses/getQuotaResponse"
          },
          "401": {
            "$ref": "#/responses/unauthorisedError"
          },
          "403": {
            "$ref": "#/responses/forbiddenError"
          },
          "404": {
            "$ref": "#/responses/notFoundError"
          },
          "500": {
            "$ref": "#/responses/internalServerError"
          }
        }
      }
    },
    "/user/revoke-auth-token": {
      "post": {
        "description": "Revokes the given auth token (device) for the actual user. User of issued auth token (device) will no longer be logged in and will be required to authenticate again upon next activity.",
        "tags": [
          "signed_in_user"
        ],
        "summary": "Revoke an auth token of the actual User.",
        "operationId": "revokeUserAuthToken",
        "parameters": [
          {
            "name": "body",
            "in": "body",
            "required": true,
            "schema": {
              "$ref": "#/definitions/RevokeAuthTokenCmd"
            }
          }
        ],
        "responses": {
          "200": {
            "$ref": "#/responses/okResponse"
          },
          "400": {
            "$ref": "#/responses/badRequestError"
          },
          "401": {
            "$ref": "#/responses/unauthorisedError"
          },
          "403": {
            "$ref": "#/responses/forbiddenError"
          },
          "500": {
            "$ref": "#/responses/internalServerError"
          }
        }
      }
    },
    "/user/stars/dashboard/uid/{dashboard_uid}": {
      "post": {
        "description": "Stars the given Dashboard for the actual user.",
        "tags": [
          "signed_in_user"
        ],
        "summary": "Star a dashboard.",
        "operationId": "starDashboardByUID",
        "parameters": [
          {
            "type": "string",
            "name": "dashboard_uid",
            "in": "path",
            "required": true
          }
        ],
        "responses": {
          "200": {
            "$ref": "#/responses/okResponse"
          },
          "400": {
            "$ref": "#/responses/badRequestError"
          },
          "401": {
            "$ref": "#/responses/unauthorisedError"
          },
          "403": {
            "$ref": "#/responses/forbiddenError"
          },
          "500": {
            "$ref": "#/responses/internalServerError"
          }
        }
      },
      "delete": {
        "description": "Deletes the starring of the given Dashboard for the actual user.",
        "tags": [
          "signed_in_user"
        ],
        "summary": "Unstar a dashboard.",
        "operationId": "unstarDashboardByUID",
        "parameters": [
          {
            "type": "string",
            "name": "dashboard_uid",
            "in": "path",
            "required": true
          }
        ],
        "responses": {
          "200": {
            "$ref": "#/responses/okResponse"
          },
          "400": {
            "$ref": "#/responses/badRequestError"
          },
          "401": {
            "$ref": "#/responses/unauthorisedError"
          },
          "403": {
            "$ref": "#/responses/forbiddenError"
          },
          "500": {
            "$ref": "#/responses/internalServerError"
          }
        }
      }
    },
    "/user/stars/dashboard/{dashboard_id}": {
      "post": {
        "description": "Stars the given Dashboard for the actual user.",
        "tags": [
          "signed_in_user"
        ],
        "summary": "Star a dashboard.",
        "operationId": "starDashboard",
        "deprecated": true,
        "parameters": [
          {
            "type": "string",
            "name": "dashboard_id",
            "in": "path",
            "required": true
          }
        ],
        "responses": {
          "200": {
            "$ref": "#/responses/okResponse"
          },
          "400": {
            "$ref": "#/responses/badRequestError"
          },
          "401": {
            "$ref": "#/responses/unauthorisedError"
          },
          "403": {
            "$ref": "#/responses/forbiddenError"
          },
          "500": {
            "$ref": "#/responses/internalServerError"
          }
        }
      },
      "delete": {
        "description": "Deletes the starring of the given Dashboard for the actual user.",
        "tags": [
          "signed_in_user"
        ],
        "summary": "Unstar a dashboard.",
        "operationId": "unstarDashboard",
        "deprecated": true,
        "parameters": [
          {
            "type": "string",
            "name": "dashboard_id",
            "in": "path",
            "required": true
          }
        ],
        "responses": {
          "200": {
            "$ref": "#/responses/okResponse"
          },
          "400": {
            "$ref": "#/responses/badRequestError"
          },
          "401": {
            "$ref": "#/responses/unauthorisedError"
          },
          "403": {
            "$ref": "#/responses/forbiddenError"
          },
          "500": {
            "$ref": "#/responses/internalServerError"
          }
        }
      }
    },
    "/user/teams": {
      "get": {
        "description": "Return a list of all teams that the current user is member of.",
        "tags": [
          "signed_in_user"
        ],
        "summary": "Teams that the actual User is member of.",
        "operationId": "getSignedInUserTeamList",
        "responses": {
          "200": {
            "$ref": "#/responses/getSignedInUserTeamListResponse"
          },
          "401": {
            "$ref": "#/responses/unauthorisedError"
          },
          "403": {
            "$ref": "#/responses/forbiddenError"
          },
          "500": {
            "$ref": "#/responses/internalServerError"
          }
        }
      }
    },
    "/user/using/{org_id}": {
      "post": {
        "description": "Switch user context to the given organization.",
        "tags": [
          "signed_in_user"
        ],
        "summary": "Switch user context for signed in user.",
        "operationId": "userSetUsingOrg",
        "parameters": [
          {
            "type": "integer",
            "format": "int64",
            "name": "org_id",
            "in": "path",
            "required": true
          }
        ],
        "responses": {
          "200": {
            "$ref": "#/responses/okResponse"
          },
          "400": {
            "$ref": "#/responses/badRequestError"
          },
          "401": {
            "$ref": "#/responses/unauthorisedError"
          },
          "403": {
            "$ref": "#/responses/forbiddenError"
          },
          "500": {
            "$ref": "#/responses/internalServerError"
          }
        }
      }
    },
    "/users": {
      "get": {
        "description": "Returns all users that the authenticated user has permission to view, admin permission required.",
        "tags": [
          "users"
        ],
        "summary": "Get users.",
        "operationId": "searchUsers",
        "parameters": [
          {
            "type": "integer",
            "format": "int64",
            "default": 1000,
            "description": "Limit the maximum number of users to return per page",
            "name": "perpage",
            "in": "query"
          },
          {
            "type": "integer",
            "format": "int64",
            "default": 1,
            "description": "Page index for starting fetching users",
            "name": "page",
            "in": "query"
          }
        ],
        "responses": {
          "200": {
            "$ref": "#/responses/searchUsersResponse"
          },
          "401": {
            "$ref": "#/responses/unauthorisedError"
          },
          "403": {
            "$ref": "#/responses/forbiddenError"
          },
          "500": {
            "$ref": "#/responses/internalServerError"
          }
        }
      }
    },
    "/users/lookup": {
      "get": {
        "tags": [
          "users"
        ],
        "summary": "Get user by login or email.",
        "operationId": "getUserByLoginOrEmail",
        "parameters": [
          {
            "type": "string",
            "description": "loginOrEmail of the user",
            "name": "loginOrEmail",
            "in": "query",
            "required": true
          }
        ],
        "responses": {
          "200": {
            "$ref": "#/responses/userResponse"
          },
          "401": {
            "$ref": "#/responses/unauthorisedError"
          },
          "403": {
            "$ref": "#/responses/forbiddenError"
          },
          "404": {
            "$ref": "#/responses/notFoundError"
          },
          "500": {
            "$ref": "#/responses/internalServerError"
          }
        }
      }
    },
    "/users/search": {
      "get": {
        "tags": [
          "users"
        ],
        "summary": "Get users with paging.",
        "operationId": "searchUsersWithPaging",
        "responses": {
          "200": {
            "$ref": "#/responses/searchUsersResponse"
          },
          "401": {
            "$ref": "#/responses/unauthorisedError"
          },
          "403": {
            "$ref": "#/responses/forbiddenError"
          },
          "404": {
            "$ref": "#/responses/notFoundError"
          },
          "500": {
            "$ref": "#/responses/internalServerError"
          }
        }
      }
    },
    "/users/{user_id}": {
      "get": {
        "tags": [
          "users"
        ],
        "summary": "Get user by id.",
        "operationId": "getUserByID",
        "parameters": [
          {
            "type": "integer",
            "format": "int64",
            "name": "user_id",
            "in": "path",
            "required": true
          }
        ],
        "responses": {
          "200": {
            "$ref": "#/responses/userResponse"
          },
          "401": {
            "$ref": "#/responses/unauthorisedError"
          },
          "403": {
            "$ref": "#/responses/forbiddenError"
          },
          "404": {
            "$ref": "#/responses/notFoundError"
          },
          "500": {
            "$ref": "#/responses/internalServerError"
          }
        }
      },
      "put": {
        "description": "Update the user identified by id.",
        "tags": [
          "users"
        ],
        "summary": "Update user.",
        "operationId": "updateUser",
        "parameters": [
          {
            "description": "To change the email, name, login, theme, provide another one.",
            "name": "body",
            "in": "body",
            "required": true,
            "schema": {
              "$ref": "#/definitions/UpdateUserCommand"
            }
          },
          {
            "type": "integer",
            "format": "int64",
            "name": "user_id",
            "in": "path",
            "required": true
          }
        ],
        "responses": {
          "200": {
            "$ref": "#/responses/okResponse"
          },
          "401": {
            "$ref": "#/responses/unauthorisedError"
          },
          "403": {
            "$ref": "#/responses/forbiddenError"
          },
          "404": {
            "$ref": "#/responses/notFoundError"
          },
          "500": {
            "$ref": "#/responses/internalServerError"
          }
        }
      }
    },
    "/users/{user_id}/orgs": {
      "get": {
        "description": "Get organizations for user identified by id.",
        "tags": [
          "users"
        ],
        "summary": "Get organizations for user.",
        "operationId": "getUserOrgList",
        "parameters": [
          {
            "type": "integer",
            "format": "int64",
            "name": "user_id",
            "in": "path",
            "required": true
          }
        ],
        "responses": {
          "200": {
            "$ref": "#/responses/getUserOrgListResponse"
          },
          "401": {
            "$ref": "#/responses/unauthorisedError"
          },
          "403": {
            "$ref": "#/responses/forbiddenError"
          },
          "404": {
            "$ref": "#/responses/notFoundError"
          },
          "500": {
            "$ref": "#/responses/internalServerError"
          }
        }
      }
    },
    "/users/{user_id}/teams": {
      "get": {
        "description": "Get teams for user identified by id.",
        "tags": [
          "users"
        ],
        "summary": "Get teams for user.",
        "operationId": "getUserTeams",
        "parameters": [
          {
            "type": "integer",
            "format": "int64",
            "name": "user_id",
            "in": "path",
            "required": true
          }
        ],
        "responses": {
          "200": {
            "$ref": "#/responses/getUserTeamsResponse"
          },
          "401": {
            "$ref": "#/responses/unauthorisedError"
          },
          "403": {
            "$ref": "#/responses/forbiddenError"
          },
          "404": {
            "$ref": "#/responses/notFoundError"
          },
          "500": {
            "$ref": "#/responses/internalServerError"
          }
        }
      }
    }
  },
  "definitions": {
    "AddCommand": {
      "type": "object",
      "properties": {
        "name": {
          "type": "string"
        },
        "role": {
          "type": "string",
          "enum": [
            "Viewer",
            "Editor",
            "Admin"
          ]
        },
        "secondsToLive": {
          "type": "integer",
          "format": "int64"
        }
      }
    },
    "AddDataSourceCommand": {
      "description": "Also acts as api DTO",
      "type": "object",
      "properties": {
        "access": {
          "$ref": "#/definitions/DsAccess"
        },
        "basicAuth": {
          "type": "boolean"
        },
        "basicAuthUser": {
          "type": "string"
        },
        "database": {
          "type": "string"
        },
        "isDefault": {
          "type": "boolean"
        },
        "jsonData": {
          "$ref": "#/definitions/Json"
        },
        "name": {
          "type": "string"
        },
        "secureJsonData": {
          "type": "object",
          "additionalProperties": {
            "type": "string"
          }
        },
        "type": {
          "type": "string"
        },
        "uid": {
          "type": "string"
        },
        "url": {
          "type": "string"
        },
        "user": {
          "type": "string"
        },
        "withCredentials": {
          "type": "boolean"
        }
      }
    },
    "AddInviteForm": {
      "type": "object",
      "properties": {
        "loginOrEmail": {
          "type": "string"
        },
        "name": {
          "type": "string"
        },
        "role": {
          "type": "string",
          "enum": [
            "Viewer",
            "Editor",
            "Admin"
          ]
        },
        "sendEmail": {
          "type": "boolean"
        }
      }
    },
    "AddOrgUserCommand": {
      "type": "object",
      "properties": {
        "loginOrEmail": {
          "type": "string"
        },
        "role": {
          "type": "string",
          "enum": [
            "Viewer",
            "Editor",
            "Admin"
          ]
        }
      }
    },
    "AddServiceAccountTokenCommand": {
      "type": "object",
      "properties": {
        "name": {
          "type": "string"
        },
        "secondsToLive": {
          "type": "integer",
          "format": "int64"
        }
      }
    },
    "AddTeamMemberCommand": {
      "type": "object",
      "properties": {
        "userId": {
          "type": "integer",
          "format": "int64"
        }
      }
    },
    "Address": {
      "type": "object",
      "properties": {
        "address1": {
          "type": "string"
        },
        "address2": {
          "type": "string"
        },
        "city": {
          "type": "string"
        },
        "country": {
          "type": "string"
        },
        "state": {
          "type": "string"
        },
        "zipCode": {
          "type": "string"
        }
      }
    },
    "AdminCreateUserForm": {
      "type": "object",
      "properties": {
        "email": {
          "type": "string"
        },
        "login": {
          "type": "string"
        },
        "name": {
          "type": "string"
        },
        "orgId": {
          "type": "integer",
          "format": "int64"
        },
        "password": {
          "type": "string"
        }
      }
    },
    "AdminStats": {
      "type": "object",
      "properties": {
        "activeAdmins": {
          "type": "integer",
          "format": "int64"
        },
        "activeEditors": {
          "type": "integer",
          "format": "int64"
        },
        "activeSessions": {
          "type": "integer",
          "format": "int64"
        },
        "activeUsers": {
          "type": "integer",
          "format": "int64"
        },
        "activeViewers": {
          "type": "integer",
          "format": "int64"
        },
        "admins": {
          "type": "integer",
          "format": "int64"
        },
        "alerts": {
          "type": "integer",
          "format": "int64"
        },
        "dailyActiveAdmins": {
          "type": "integer",
          "format": "int64"
        },
        "dailyActiveEditors": {
          "type": "integer",
          "format": "int64"
        },
        "dailyActiveSessions": {
          "type": "integer",
          "format": "int64"
        },
        "dailyActiveUsers": {
          "type": "integer",
          "format": "int64"
        },
        "dailyActiveViewers": {
          "type": "integer",
          "format": "int64"
        },
        "dashboards": {
          "type": "integer",
          "format": "int64"
        },
        "datasources": {
          "type": "integer",
          "format": "int64"
        },
        "editors": {
          "type": "integer",
          "format": "int64"
        },
        "monthlyActiveUsers": {
          "type": "integer",
          "format": "int64"
        },
        "orgs": {
          "type": "integer",
          "format": "int64"
        },
        "playlists": {
          "type": "integer",
          "format": "int64"
        },
        "snapshots": {
          "type": "integer",
          "format": "int64"
        },
        "stars": {
          "type": "integer",
          "format": "int64"
        },
        "tags": {
          "type": "integer",
          "format": "int64"
        },
        "users": {
          "type": "integer",
          "format": "int64"
        },
        "viewers": {
          "type": "integer",
          "format": "int64"
        }
      }
    },
    "AdminUpdateUserPasswordForm": {
      "type": "object",
      "properties": {
        "password": {
          "type": "string"
        }
      }
    },
    "AdminUpdateUserPermissionsForm": {
      "type": "object",
      "properties": {
        "isGrafanaAdmin": {
          "type": "boolean"
        }
      }
    },
    "AlertListItemDTO": {
      "type": "object",
      "properties": {
        "dashboardId": {
          "type": "integer",
          "format": "int64"
        },
        "dashboardSlug": {
          "type": "string"
        },
        "dashboardUid": {
          "type": "string"
        },
        "evalData": {
          "$ref": "#/definitions/Json"
        },
        "evalDate": {
          "type": "string",
          "format": "date-time"
        },
        "executionError": {
          "type": "string"
        },
        "id": {
          "type": "integer",
          "format": "int64"
        },
        "name": {
          "type": "string"
        },
        "newStateDate": {
          "type": "string",
          "format": "date-time"
        },
        "panelId": {
          "type": "integer",
          "format": "int64"
        },
        "state": {
          "$ref": "#/definitions/AlertStateType"
        },
        "url": {
          "type": "string"
        }
      }
    },
    "AlertNotification": {
      "type": "object",
      "properties": {
        "created": {
          "type": "string",
          "format": "date-time"
        },
        "disableResolveMessage": {
          "type": "boolean"
        },
        "frequency": {
          "type": "string"
        },
        "id": {
          "type": "integer",
          "format": "int64"
        },
        "isDefault": {
          "type": "boolean"
        },
        "name": {
          "type": "string"
        },
        "secureFields": {
          "type": "object",
          "additionalProperties": {
            "type": "boolean"
          }
        },
        "sendReminder": {
          "type": "boolean"
        },
        "settings": {
          "$ref": "#/definitions/Json"
        },
        "type": {
          "type": "string"
        },
        "uid": {
          "type": "string"
        },
        "updated": {
          "type": "string",
          "format": "date-time"
        }
      }
    },
    "AlertNotificationLookup": {
      "type": "object",
      "properties": {
        "id": {
          "type": "integer",
          "format": "int64"
        },
        "isDefault": {
          "type": "boolean"
        },
        "name": {
          "type": "string"
        },
        "type": {
          "type": "string"
        },
        "uid": {
          "type": "string"
        }
      }
    },
    "AlertStateInfoDTO": {
      "type": "object",
      "properties": {
        "dashboardId": {
          "type": "integer",
          "format": "int64"
        },
        "id": {
          "type": "integer",
          "format": "int64"
        },
        "newStateDate": {
          "type": "string",
          "format": "date-time"
        },
        "panelId": {
          "type": "integer",
          "format": "int64"
        },
        "state": {
          "$ref": "#/definitions/AlertStateType"
        }
      }
    },
    "AlertStateType": {
      "type": "string"
    },
    "AlertTestCommand": {
      "type": "object",
      "properties": {
        "dashboard": {
          "$ref": "#/definitions/Json"
        },
        "panelId": {
          "type": "integer",
          "format": "int64"
        }
      }
    },
    "AlertTestResult": {
      "type": "object",
      "properties": {
        "conditionEvals": {
          "type": "string"
        },
        "error": {
          "type": "string"
        },
        "firing": {
          "type": "boolean"
        },
        "logs": {
          "type": "array",
          "items": {
            "$ref": "#/definitions/AlertTestResultLog"
          }
        },
        "matches": {
          "type": "array",
          "items": {
            "$ref": "#/definitions/EvalMatch"
          }
        },
        "state": {
          "$ref": "#/definitions/AlertStateType"
        },
        "timeMs": {
          "type": "string"
        }
      }
    },
    "AlertTestResultLog": {
      "type": "object",
      "properties": {
        "data": {},
        "message": {
          "type": "string"
        }
      }
    },
    "AnnotationActions": {
      "type": "object",
      "properties": {
        "canAdd": {
          "type": "boolean"
        },
        "canDelete": {
          "type": "boolean"
        },
        "canEdit": {
          "type": "boolean"
        }
      }
    },
    "AnnotationPermission": {
      "type": "object",
      "properties": {
        "dashboard": {
          "$ref": "#/definitions/AnnotationActions"
        },
        "organization": {
          "$ref": "#/definitions/AnnotationActions"
        }
      }
    },
    "ApiKeyDTO": {
      "type": "object",
      "properties": {
        "accessControl": {
          "$ref": "#/definitions/Metadata"
        },
        "expiration": {
          "type": "string",
          "format": "date-time"
        },
        "id": {
          "type": "integer",
          "format": "int64"
        },
        "name": {
          "type": "string"
        },
        "role": {
          "type": "string",
          "enum": [
            "Viewer",
            "Editor",
            "Admin"
          ]
        }
      }
    },
    "CalculateDiffTarget": {
      "type": "object",
      "properties": {
        "dashboardId": {
          "type": "integer",
          "format": "int64"
        },
        "unsavedDashboard": {
          "$ref": "#/definitions/Json"
        },
        "version": {
          "type": "integer",
          "format": "int64"
        }
      }
    },
    "ChangeUserPasswordCommand": {
      "type": "object",
      "properties": {
        "newPassword": {
          "type": "string"
        },
        "oldPassword": {
          "type": "string"
        }
      }
    },
    "ConfFloat64": {
      "description": "ConfFloat64 is a float64. It Marshals float64 values of NaN of Inf\nto null.",
      "type": "number",
      "format": "double"
    },
    "Correlation": {
      "description": "Correlation is the model for correlations definitions",
      "type": "object",
      "properties": {
        "config": {
          "$ref": "#/definitions/CorrelationConfig"
        },
        "description": {
          "description": "Description of the correlation",
          "type": "string",
          "example": "Logs to Traces"
        },
        "label": {
          "description": "Label identifying the correlation",
          "type": "string",
          "example": "My Label"
        },
        "sourceUID": {
          "description": "UID of the data source the correlation originates from",
          "type": "string",
          "example": "d0oxYRg4z"
        },
        "targetUID": {
          "description": "UID of the data source the correlation points to",
          "type": "string",
          "example": "PE1C5CBDA0504A6A3"
        },
        "uid": {
          "description": "Unique identifier of the correlation",
          "type": "string",
          "example": "50xhMlg9k"
        }
      }
    },
    "CorrelationConfig": {
      "type": "object",
      "required": [
        "field",
        "type",
        "target"
      ],
      "properties": {
        "field": {
          "description": "Field used to attach the correlation link",
          "type": "string",
          "example": "message"
        },
        "target": {
          "description": "Target data query",
          "type": "object",
          "additionalProperties": {},
          "example": {
            "expr": "job=app"
          }
        },
        "type": {
          "$ref": "#/definitions/CorrelationConfigType"
        }
      }
    },
    "CorrelationConfigType": {
      "type": "string"
    },
    "CorrelationConfigUpdateDTO": {
      "type": "object",
      "properties": {
        "field": {
          "description": "Field used to attach the correlation link",
          "type": "string",
          "example": "message"
        },
        "target": {
          "description": "Target data query",
          "type": "object",
          "additionalProperties": {},
          "example": {
            "expr": "job=app"
          }
        },
        "type": {
          "$ref": "#/definitions/CorrelationConfigType"
        }
      }
    },
    "CreateAlertNotificationCommand": {
      "type": "object",
      "properties": {
        "disableResolveMessage": {
          "type": "boolean"
        },
        "frequency": {
          "type": "string"
        },
        "isDefault": {
          "type": "boolean"
        },
        "name": {
          "type": "string"
        },
        "secureSettings": {
          "type": "object",
          "additionalProperties": {
            "type": "string"
          }
        },
        "sendReminder": {
          "type": "boolean"
        },
        "settings": {
          "$ref": "#/definitions/Json"
        },
        "type": {
          "type": "string"
        },
        "uid": {
          "type": "string"
        }
      }
    },
    "CreateCorrelationCommand": {
      "description": "CreateCorrelationCommand is the command for creating a correlation",
      "type": "object",
      "properties": {
        "config": {
          "$ref": "#/definitions/CorrelationConfig"
        },
        "description": {
          "description": "Optional description of the correlation",
          "type": "string",
          "example": "Logs to Traces"
        },
        "label": {
          "description": "Optional label identifying the correlation",
          "type": "string",
          "example": "My label"
        },
        "targetUID": {
          "description": "Target data source UID to which the correlation is created. required if config.type = query",
          "type": "string",
          "example": "PE1C5CBDA0504A6A3"
        }
      }
    },
    "CreateCorrelationResponseBody": {
      "description": "CreateCorrelationResponse is the response struct for CreateCorrelationCommand",
      "type": "object",
      "properties": {
        "message": {
          "type": "string",
          "example": "Correlation created"
        },
        "result": {
          "$ref": "#/definitions/Correlation"
        }
      }
    },
    "CreateDashboardSnapshotCommand": {
      "type": "object",
      "required": [
        "dashboard"
      ],
      "properties": {
        "Result": {
          "$ref": "#/definitions/DashboardSnapshot"
        },
        "dashboard": {
          "$ref": "#/definitions/Json"
        },
        "deleteKey": {
          "description": "Unique key used to delete the snapshot. It is different from the `key` so that only the creator can delete the snapshot. Required if `external` is `true`.",
          "type": "string"
        },
        "expires": {
          "description": "When the snapshot should expire in seconds in seconds. Default is never to expire.",
          "type": "integer",
          "format": "int64",
          "default": 0
        },
        "external": {
          "description": "these are passed when storing an external snapshot ref\nSave the snapshot on an external server rather than locally.",
          "type": "boolean",
          "default": false
        },
        "key": {
          "description": "Define the unique key. Required if `external` is `true`.",
          "type": "string"
        },
        "name": {
          "description": "Snapshot name",
          "type": "string"
        }
      }
    },
    "CreateFolderCommand": {
      "description": "CreateFolderCommand captures the information required by the folder service\nto create a folder.",
      "type": "object",
      "properties": {
        "description": {
          "type": "string"
        },
        "parentUid": {
          "type": "string"
        },
        "title": {
          "type": "string"
        },
        "uid": {
          "type": "string"
        }
      }
    },
    "CreateLibraryElementCommand": {
      "description": "CreateLibraryElementCommand is the command for adding a LibraryElement",
      "type": "object",
      "properties": {
        "folderId": {
          "description": "ID of the folder where the library element is stored.",
          "type": "integer",
          "format": "int64"
        },
        "folderUid": {
          "description": "UID of the folder where the library element is stored.",
          "type": "string"
        },
        "kind": {
          "description": "Kind of element to create, Use 1 for library panels or 2 for c.\nDescription:\n1 - library panels\n2 - library variables",
          "type": "integer",
          "format": "int64",
          "enum": [
            1,
            2
          ]
        },
        "model": {
          "description": "The JSON model for the library element.",
          "type": "object"
        },
        "name": {
          "description": "Name of the library element.",
          "type": "string"
        },
        "uid": {
          "type": "string"
        }
      }
    },
    "CreateOrgCommand": {
      "type": "object",
      "properties": {
        "name": {
          "type": "string"
        }
      }
    },
    "CreatePlaylistCommand": {
      "type": "object",
      "properties": {
        "interval": {
          "type": "string"
        },
        "items": {
          "type": "array",
          "items": {
            "$ref": "#/definitions/PlaylistItem"
          }
        },
        "name": {
          "type": "string"
        }
      }
    },
    "CreateQueryInQueryHistoryCommand": {
      "description": "CreateQueryInQueryHistoryCommand is the command for adding query history",
      "type": "object",
      "required": [
        "queries"
      ],
      "properties": {
        "datasourceUid": {
          "description": "UID of the data source for which are queries stored.",
          "type": "string",
          "example": "PE1C5CBDA0504A6A3"
        },
        "queries": {
          "$ref": "#/definitions/Json"
        }
      }
    },
    "CreateServiceAccountForm": {
      "type": "object",
      "properties": {
        "isDisabled": {
          "type": "boolean",
          "example": false
        },
        "name": {
          "type": "string",
          "example": "grafana"
        },
        "role": {
          "type": "string",
          "enum": [
            "Viewer",
            "Editor",
            "Admin"
          ],
          "example": "Admin"
        }
      }
    },
    "CreateTeamCommand": {
      "type": "object",
      "properties": {
        "email": {
          "type": "string"
        },
        "name": {
          "type": "string"
        }
      }
    },
    "DashboardACLInfoDTO": {
      "type": "object",
      "properties": {
        "created": {
          "type": "string",
          "format": "date-time"
        },
        "dashboardId": {
          "type": "integer",
          "format": "int64"
        },
        "folderId": {
          "type": "integer",
          "format": "int64"
        },
        "inherited": {
          "type": "boolean"
        },
        "isFolder": {
          "type": "boolean"
        },
        "permission": {
          "$ref": "#/definitions/PermissionType"
        },
        "permissionName": {
          "type": "string"
        },
        "role": {
          "type": "string",
          "enum": [
            "Viewer",
            "Editor",
            "Admin"
          ]
        },
        "slug": {
          "type": "string"
        },
        "team": {
          "type": "string"
        },
        "teamAvatarUrl": {
          "type": "string"
        },
        "teamEmail": {
          "type": "string"
        },
        "teamId": {
          "type": "integer",
          "format": "int64"
        },
        "title": {
          "type": "string"
        },
        "uid": {
          "type": "string"
        },
        "updated": {
          "type": "string",
          "format": "date-time"
        },
        "url": {
          "type": "string"
        },
        "userAvatarUrl": {
          "type": "string"
        },
        "userEmail": {
          "type": "string"
        },
        "userId": {
          "type": "integer",
          "format": "int64"
        },
        "userLogin": {
          "type": "string"
        }
      }
    },
    "DashboardACLUpdateItem": {
      "type": "object",
      "properties": {
        "permission": {
          "$ref": "#/definitions/PermissionType"
        },
        "role": {
          "type": "string",
          "enum": [
            "Viewer",
            "Editor",
            "Admin"
          ]
        },
        "teamId": {
          "type": "integer",
          "format": "int64"
        },
        "userId": {
          "type": "integer",
          "format": "int64"
        }
      }
    },
    "DashboardFullWithMeta": {
      "type": "object",
      "properties": {
        "dashboard": {
          "$ref": "#/definitions/Json"
        },
        "meta": {
          "$ref": "#/definitions/DashboardMeta"
        }
      }
    },
    "DashboardMeta": {
      "type": "object",
      "properties": {
        "annotationsPermissions": {
          "$ref": "#/definitions/AnnotationPermission"
        },
        "canAdmin": {
          "type": "boolean"
        },
        "canDelete": {
          "type": "boolean"
        },
        "canEdit": {
          "type": "boolean"
        },
        "canSave": {
          "type": "boolean"
        },
        "canStar": {
          "type": "boolean"
        },
        "created": {
          "type": "string",
          "format": "date-time"
        },
        "createdBy": {
          "type": "string"
        },
        "expires": {
          "type": "string",
          "format": "date-time"
        },
        "folderId": {
          "type": "integer",
          "format": "int64"
        },
        "folderTitle": {
          "type": "string"
        },
        "folderUid": {
          "type": "string"
        },
        "folderUrl": {
          "type": "string"
        },
        "hasAcl": {
          "type": "boolean"
        },
        "hasPublicDashboard": {
          "type": "boolean"
        },
        "isFolder": {
          "type": "boolean"
        },
        "isSnapshot": {
          "type": "boolean"
        },
        "isStarred": {
          "type": "boolean"
        },
        "provisioned": {
          "type": "boolean"
        },
        "provisionedExternalId": {
          "type": "string"
        },
        "publicDashboardAccessToken": {
          "type": "string"
        },
        "publicDashboardEnabled": {
          "type": "boolean"
        },
        "publicDashboardUid": {
          "type": "string"
        },
        "slug": {
          "type": "string"
        },
        "type": {
          "type": "string"
        },
        "updated": {
          "type": "string",
          "format": "date-time"
        },
        "updatedBy": {
          "type": "string"
        },
        "url": {
          "type": "string"
        },
        "version": {
          "type": "integer",
          "format": "int64"
        }
      }
    },
    "DashboardRedirect": {
      "type": "object",
      "properties": {
        "redirectUri": {
          "type": "string"
        }
      }
    },
    "DashboardSnapshot": {
      "description": "DashboardSnapshot model",
      "type": "object",
      "properties": {
        "Created": {
          "type": "string",
          "format": "date-time"
        },
        "Dashboard": {
          "$ref": "#/definitions/Json"
        },
        "DashboardEncrypted": {
          "type": "array",
          "items": {
            "type": "integer",
            "format": "uint8"
          }
        },
        "DeleteKey": {
          "type": "string"
        },
        "Expires": {
          "type": "string",
          "format": "date-time"
        },
        "External": {
          "type": "boolean"
        },
        "ExternalDeleteUrl": {
          "type": "string"
        },
        "ExternalUrl": {
          "type": "string"
        },
        "Id": {
          "type": "integer",
          "format": "int64"
        },
        "Key": {
          "type": "string"
        },
        "Name": {
          "type": "string"
        },
        "OrgId": {
          "type": "integer",
          "format": "int64"
        },
        "Updated": {
          "type": "string",
          "format": "date-time"
        },
        "UserId": {
          "type": "integer",
          "format": "int64"
        }
      }
    },
    "DashboardSnapshotDTO": {
      "description": "DashboardSnapshotDTO without dashboard map",
      "type": "object",
      "properties": {
        "created": {
          "type": "string",
          "format": "date-time"
        },
        "expires": {
          "type": "string",
          "format": "date-time"
        },
        "external": {
          "type": "boolean"
        },
        "externalUrl": {
          "type": "string"
        },
        "id": {
          "type": "integer",
          "format": "int64"
        },
        "key": {
          "type": "string"
        },
        "name": {
          "type": "string"
        },
        "orgId": {
          "type": "integer",
          "format": "int64"
        },
        "updated": {
          "type": "string",
          "format": "date-time"
        },
        "userId": {
          "type": "integer",
          "format": "int64"
        }
      }
    },
    "DashboardTagCloudItem": {
      "type": "object",
      "properties": {
        "count": {
          "type": "integer",
          "format": "int64"
        },
        "term": {
          "type": "string"
        }
      }
    },
    "DashboardVersionDTO": {
      "type": "object",
      "properties": {
        "created": {
          "type": "string",
          "format": "date-time"
        },
        "createdBy": {
          "description": "Since we get created by with left join user table, this can be null technically,\nbut in reality it will always be set, when database is not corrupted.",
          "type": "string"
        },
        "dashboardId": {
          "type": "integer",
          "format": "int64"
        },
        "dashboardUid": {
          "type": "string"
        },
        "id": {
          "type": "integer",
          "format": "int64"
        },
        "message": {
          "type": "string"
        },
        "parentVersion": {
          "type": "integer",
          "format": "int64"
        },
        "restoredFrom": {
          "type": "integer",
          "format": "int64"
        },
        "version": {
          "type": "integer",
          "format": "int64"
        }
      }
    },
    "DashboardVersionMeta": {
      "description": "DashboardVersionMeta extends the dashboard version model with the names\nassociated with the UserIds, overriding the field with the same name from\nthe DashboardVersion model.",
      "type": "object",
      "properties": {
        "created": {
          "type": "string",
          "format": "date-time"
        },
        "createdBy": {
          "type": "string"
        },
        "dashboardId": {
          "type": "integer",
          "format": "int64"
        },
        "data": {
          "$ref": "#/definitions/Json"
        },
        "id": {
          "type": "integer",
          "format": "int64"
        },
        "message": {
          "type": "string"
        },
        "parentVersion": {
          "type": "integer",
          "format": "int64"
        },
        "restoredFrom": {
          "type": "integer",
          "format": "int64"
        },
        "uid": {
          "type": "string"
        },
        "version": {
          "type": "integer",
          "format": "int64"
        }
      }
    },
    "DataLink": {
      "description": "DataLink define what",
      "type": "object",
      "properties": {
        "targetBlank": {
          "type": "boolean"
        },
        "title": {
          "type": "string"
        },
        "url": {
          "type": "string"
        }
      }
    },
    "DataResponse": {
      "description": "A map of RefIDs (unique query identifiers) to this type makes up the Responses property of a QueryDataResponse.\nThe Error property is used to allow for partial success responses from the containing QueryDataResponse.",
      "type": "object",
      "title": "DataResponse contains the results from a DataQuery.",
      "properties": {
        "Error": {
          "description": "Error is a property to be set if the corresponding DataQuery has an error.",
          "type": "string"
        },
        "Frames": {
          "$ref": "#/definitions/Frames"
        },
        "Status": {
          "$ref": "#/definitions/Status"
        }
      }
    },
    "DataSource": {
      "type": "object",
      "properties": {
        "access": {
          "$ref": "#/definitions/DsAccess"
        },
        "accessControl": {
          "$ref": "#/definitions/Metadata"
        },
        "basicAuth": {
          "type": "boolean"
        },
        "basicAuthUser": {
          "type": "string"
        },
        "database": {
          "type": "string"
        },
        "id": {
          "type": "integer",
          "format": "int64"
        },
        "isDefault": {
          "type": "boolean"
        },
        "jsonData": {
          "$ref": "#/definitions/Json"
        },
        "name": {
          "type": "string"
        },
        "orgId": {
          "type": "integer",
          "format": "int64"
        },
        "readOnly": {
          "type": "boolean"
        },
        "secureJsonFields": {
          "type": "object",
          "additionalProperties": {
            "type": "boolean"
          }
        },
        "type": {
          "type": "string"
        },
        "typeLogoUrl": {
          "type": "string"
        },
        "uid": {
          "type": "string"
        },
        "url": {
          "type": "string"
        },
        "user": {
          "type": "string"
        },
        "version": {
          "type": "integer",
          "format": "int64"
        },
        "withCredentials": {
          "type": "boolean"
        }
      }
    },
    "DataSourceList": {
      "type": "array",
      "items": {
        "$ref": "#/definitions/DataSourceListItemDTO"
      }
    },
    "DataSourceListItemDTO": {
      "type": "object",
      "properties": {
        "access": {
          "$ref": "#/definitions/DsAccess"
        },
        "basicAuth": {
          "type": "boolean"
        },
        "database": {
          "type": "string"
        },
        "id": {
          "type": "integer",
          "format": "int64"
        },
        "isDefault": {
          "type": "boolean"
        },
        "jsonData": {
          "$ref": "#/definitions/Json"
        },
        "name": {
          "type": "string"
        },
        "orgId": {
          "type": "integer",
          "format": "int64"
        },
        "readOnly": {
          "type": "boolean"
        },
        "type": {
          "type": "string"
        },
        "typeLogoUrl": {
          "type": "string"
        },
        "typeName": {
          "type": "string"
        },
        "uid": {
          "type": "string"
        },
        "url": {
          "type": "string"
        },
        "user": {
          "type": "string"
        }
      }
    },
    "DataTopic": {
      "type": "string",
      "title": "DataTopic is used to identify which topic the frame should be assigned to."
    },
    "DeleteCorrelationResponseBody": {
      "type": "object",
      "properties": {
        "message": {
          "type": "string",
          "example": "Correlation deleted"
        }
      }
    },
    "DsAccess": {
      "type": "string"
    },
    "Duration": {
      "description": "A Duration represents the elapsed time between two instants\nas an int64 nanosecond count. The representation limits the\nlargest representable duration to approximately 290 years.",
      "type": "integer",
      "format": "int64"
    },
    "ErrorResponseBody": {
      "type": "object",
      "required": [
        "message"
      ],
      "properties": {
        "error": {
          "description": "Error An optional detailed description of the actual error. Only included if running in developer mode.",
          "type": "string"
        },
        "message": {
          "description": "a human readable version of the error",
          "type": "string"
        },
        "status": {
          "description": "Status An optional status to denote the cause of the error.\n\nFor example, a 412 Precondition Failed error may include additional information of why that error happened.",
          "type": "string"
        }
      }
    },
    "EvalMatch": {
      "type": "object",
      "properties": {
        "metric": {
          "type": "string"
        },
        "tags": {
          "type": "object",
          "additionalProperties": {
            "type": "string"
          }
        },
        "value": {
          "type": "string"
        }
      }
    },
    "Field": {
      "description": "A Field is essentially a slice of various types with extra properties and methods.\nSee NewField() for supported types.\n\nThe slice data in the Field is a not exported, so methods on the Field are used to to manipulate its data.",
      "type": "object",
      "title": "Field represents a typed column of data within a Frame.",
      "properties": {
        "config": {
          "$ref": "#/definitions/FieldConfig"
        },
        "labels": {
          "$ref": "#/definitions/FrameLabels"
        },
        "name": {
          "description": "Name is default identifier of the field. The name does not have to be unique, but the combination\nof name and Labels should be unique for proper behavior in all situations.",
          "type": "string"
        }
      }
    },
    "FieldConfig": {
      "type": "object",
      "title": "FieldConfig represents the display properties for a Field.",
      "properties": {
        "color": {
          "description": "Map values to a display color\nNOTE: this interface is under development in the frontend... so simple map for now",
          "type": "object",
          "additionalProperties": {}
        },
        "custom": {
          "description": "Panel Specific Values",
          "type": "object",
          "additionalProperties": {}
        },
        "decimals": {
          "type": "integer",
          "format": "uint16"
        },
        "description": {
          "description": "Description is human readable field metadata",
          "type": "string"
        },
        "displayName": {
          "description": "DisplayName overrides Grafana default naming, should not be used from a data source",
          "type": "string"
        },
        "displayNameFromDS": {
          "description": "DisplayNameFromDS overrides Grafana default naming in a better way that allows users to override it easily.",
          "type": "string"
        },
        "filterable": {
          "description": "Filterable indicates if the Field's data can be filtered by additional calls.",
          "type": "boolean"
        },
        "interval": {
          "description": "Interval indicates the expected regular step between values in the series.\nWhen an interval exists, consumers can identify \"missing\" values when the expected value is not present.\nThe grafana timeseries visualization will render disconnected values when missing values are found it the time field.\nThe interval uses the same units as the values.  For time.Time, this is defined in milliseconds.",
          "type": "number",
          "format": "double"
        },
        "links": {
          "description": "The behavior when clicking on a result",
          "type": "array",
          "items": {
            "$ref": "#/definitions/DataLink"
          }
        },
        "mappings": {
          "$ref": "#/definitions/ValueMappings"
        },
        "max": {
          "$ref": "#/definitions/ConfFloat64"
        },
        "min": {
          "$ref": "#/definitions/ConfFloat64"
        },
        "noValue": {
          "description": "Alternative to empty string",
          "type": "string"
        },
        "path": {
          "description": "Path is an explicit path to the field in the datasource. When the frame meta includes a path,\nthis will default to `${frame.meta.path}/${field.name}\n\nWhen defined, this value can be used as an identifier within the datasource scope, and\nmay be used as an identifier to update values in a subsequent request",
          "type": "string"
        },
        "thresholds": {
          "$ref": "#/definitions/ThresholdsConfig"
        },
        "unit": {
          "description": "Numeric Options",
          "type": "string"
        },
        "writeable": {
          "description": "Writeable indicates that the datasource knows how to update this value",
          "type": "boolean"
        }
      }
    },
    "FindTagsResult": {
      "type": "object",
      "title": "FindTagsResult is the result of a tags search.",
      "properties": {
        "tags": {
          "type": "array",
          "items": {
            "$ref": "#/definitions/TagsDTO"
          }
        }
      }
    },
    "Folder": {
      "type": "object",
      "properties": {
        "accessControl": {
          "$ref": "#/definitions/Metadata"
        },
        "canAdmin": {
          "type": "boolean"
        },
        "canDelete": {
          "type": "boolean"
        },
        "canEdit": {
          "type": "boolean"
        },
        "canSave": {
          "type": "boolean"
        },
        "created": {
          "type": "string",
          "format": "date-time"
        },
        "createdBy": {
          "type": "string"
        },
        "hasAcl": {
          "type": "boolean"
        },
        "id": {
          "type": "integer",
          "format": "int64"
        },
        "parentUid": {
          "description": "only used if nested folders are enabled",
          "type": "string"
        },
        "title": {
          "type": "string"
        },
        "uid": {
          "type": "string"
        },
        "updated": {
          "type": "string",
          "format": "date-time"
        },
        "updatedBy": {
          "type": "string"
        },
        "url": {
          "type": "string"
        },
        "version": {
          "type": "integer",
          "format": "int64"
        }
      }
    },
    "FolderSearchHit": {
      "type": "object",
      "properties": {
        "accessControl": {
          "$ref": "#/definitions/Metadata"
        },
        "id": {
          "type": "integer",
          "format": "int64"
        },
        "parent_uid": {
          "type": "string"
        },
        "title": {
          "type": "string"
        },
        "uid": {
          "type": "string"
        }
      }
    },
    "Frame": {
      "description": "Each Field is well typed by its FieldType and supports optional Labels.\n\nA Frame is a general data container for Grafana. A Frame can be table data\nor time series data depending on its content and field types.",
      "type": "object",
      "title": "Frame is a columnar data structure where each column is a Field.",
      "properties": {
        "Fields": {
          "description": "Fields are the columns of a frame.\nAll Fields must be of the same the length when marshalling the Frame for transmission.",
          "type": "array",
          "items": {
            "$ref": "#/definitions/Field"
          }
        },
        "Meta": {
          "$ref": "#/definitions/FrameMeta"
        },
        "Name": {
          "description": "Name is used in some Grafana visualizations.",
          "type": "string"
        },
        "RefID": {
          "description": "RefID is a property that can be set to match a Frame to its originating query.",
          "type": "string"
        }
      }
    },
    "FrameLabels": {
      "description": "Labels are used to add metadata to an object.  The JSON will always be sorted keys",
      "type": "object",
      "additionalProperties": {
        "type": "string"
      }
    },
    "FrameMeta": {
      "description": "https://github.com/grafana/grafana/blob/master/packages/grafana-data/src/types/data.ts#L11\nNOTE -- in javascript this can accept any `[key: string]: any;` however\nthis interface only exposes the values we want to be exposed",
      "type": "object",
      "title": "FrameMeta matches:",
      "properties": {
        "channel": {
          "description": "Channel is the path to a stream in grafana live that has real-time updates for this data.",
          "type": "string"
        },
        "custom": {
          "description": "Custom datasource specific values."
        },
        "dataTopic": {
          "$ref": "#/definitions/DataTopic"
        },
        "executedQueryString": {
          "description": "ExecutedQueryString is the raw query sent to the underlying system. All macros and templating\nhave been applied.  When metadata contains this value, it will be shown in the query inspector.",
          "type": "string"
        },
        "notices": {
          "description": "Notices provide additional information about the data in the Frame that\nGrafana can display to the user in the user interface.",
          "type": "array",
          "items": {
            "$ref": "#/definitions/Notice"
          }
        },
        "path": {
          "description": "Path is a browsable path on the datasource.",
          "type": "string"
        },
        "pathSeparator": {
          "description": "PathSeparator defines the separator pattern to decode a hierarchy. The default separator is '/'.",
          "type": "string"
        },
        "preferredVisualisationType": {
          "$ref": "#/definitions/VisType"
        },
        "stats": {
          "description": "Stats is an array of query result statistics.",
          "type": "array",
          "items": {
            "$ref": "#/definitions/QueryStat"
          }
        },
        "type": {
          "$ref": "#/definitions/FrameType"
        }
      }
    },
    "FrameType": {
      "description": "A FrameType string, when present in a frame's metadata, asserts that the\nframe's structure conforms to the FrameType's specification.\nThis property is currently optional, so FrameType may be FrameTypeUnknown even if the properties of\nthe Frame correspond to a defined FrameType.",
      "type": "string"
    },
    "Frames": {
      "description": "It is the main data container within a backend.DataResponse.",
      "type": "array",
      "title": "Frames is a slice of Frame pointers.",
      "items": {
        "$ref": "#/definitions/Frame"
      }
    },
    "GetAnnotationTagsResponse": {
      "type": "object",
      "title": "GetAnnotationTagsResponse is a response struct for FindTagsResult.",
      "properties": {
        "result": {
          "$ref": "#/definitions/FindTagsResult"
        }
      }
    },
    "GetHomeDashboardResponse": {
      "title": "Get home dashboard response.",
      "allOf": [
        {
          "type": "object",
          "properties": {
            "dashboard": {
              "$ref": "#/definitions/Json"
            },
            "meta": {
              "$ref": "#/definitions/DashboardMeta"
            }
          }
        },
        {
          "type": "object",
          "properties": {
            "redirectUri": {
              "type": "string"
            }
          }
        }
      ]
    },
    "Hit": {
      "type": "object",
      "properties": {
        "folderId": {
          "type": "integer",
          "format": "int64"
        },
        "folderTitle": {
          "type": "string"
        },
        "folderUid": {
          "type": "string"
        },
        "folderUrl": {
          "type": "string"
        },
        "id": {
          "type": "integer",
          "format": "int64"
        },
        "isStarred": {
          "type": "boolean"
        },
        "slug": {
          "type": "string"
        },
        "sortMeta": {
          "type": "integer",
          "format": "int64"
        },
        "sortMetaName": {
          "type": "string"
        },
        "tags": {
          "type": "array",
          "items": {
            "type": "string"
          }
        },
        "title": {
          "type": "string"
        },
        "type": {
          "$ref": "#/definitions/HitType"
        },
        "uid": {
          "type": "string"
        },
        "uri": {
          "type": "string"
        },
        "url": {
          "type": "string"
        }
      }
    },
    "HitList": {
      "type": "array",
      "items": {
        "$ref": "#/definitions/Hit"
      }
    },
    "HitType": {
      "type": "string"
    },
    "ImportDashboardInput": {
      "type": "object",
      "title": "ImportDashboardInput definition of input parameters when importing a dashboard.",
      "properties": {
        "name": {
          "type": "string"
        },
        "pluginId": {
          "type": "string"
        },
        "type": {
          "type": "string"
        },
        "value": {
          "type": "string"
        }
      }
    },
    "ImportDashboardRequest": {
      "type": "object",
      "title": "ImportDashboardRequest request object for importing a dashboard.",
      "properties": {
        "dashboard": {
          "$ref": "#/definitions/Json"
        },
        "folderId": {
          "type": "integer",
          "format": "int64"
        },
        "folderUid": {
          "type": "string"
        },
        "inputs": {
          "type": "array",
          "items": {
            "$ref": "#/definitions/ImportDashboardInput"
          }
        },
        "overwrite": {
          "type": "boolean"
        },
        "path": {
          "type": "string"
        },
        "pluginId": {
          "type": "string"
        }
      }
    },
    "ImportDashboardResponse": {
      "type": "object",
      "title": "ImportDashboardResponse response object returned when importing a dashboard.",
      "properties": {
        "dashboardId": {
          "type": "integer",
          "format": "int64"
        },
        "description": {
          "type": "string"
        },
        "folderId": {
          "type": "integer",
          "format": "int64"
        },
        "folderUid": {
          "type": "string"
        },
        "imported": {
          "type": "boolean"
        },
        "importedRevision": {
          "type": "integer",
          "format": "int64"
        },
        "importedUri": {
          "type": "string"
        },
        "importedUrl": {
          "type": "string"
        },
        "path": {
          "type": "string"
        },
        "pluginId": {
          "type": "string"
        },
        "removed": {
          "type": "boolean"
        },
        "revision": {
          "type": "integer",
          "format": "int64"
        },
        "slug": {
          "type": "string"
        },
        "title": {
          "type": "string"
        },
        "uid": {
          "type": "string"
        }
      }
    },
    "InspectType": {
      "type": "integer",
      "format": "int64",
      "title": "InspectType is a type for the Inspect property of a Notice."
    },
    "ItemDTO": {
      "type": "object",
      "properties": {
        "alertId": {
          "type": "integer",
          "format": "int64"
        },
        "alertName": {
          "type": "string"
        },
        "avatarUrl": {
          "type": "string"
        },
        "created": {
          "type": "integer",
          "format": "int64"
        },
        "dashboardId": {
          "type": "integer",
          "format": "int64"
        },
        "dashboardUID": {
          "type": "string"
        },
        "data": {
          "$ref": "#/definitions/Json"
        },
        "email": {
          "type": "string"
        },
        "id": {
          "type": "integer",
          "format": "int64"
        },
        "login": {
          "type": "string"
        },
        "newState": {
          "type": "string"
        },
        "panelId": {
          "type": "integer",
          "format": "int64"
        },
        "prevState": {
          "type": "string"
        },
        "tags": {
          "type": "array",
          "items": {
            "type": "string"
          }
        },
        "text": {
          "type": "string"
        },
        "time": {
          "type": "integer",
          "format": "int64"
        },
        "timeEnd": {
          "type": "integer",
          "format": "int64"
        },
        "updated": {
          "type": "integer",
          "format": "int64"
        },
        "userId": {
          "type": "integer",
          "format": "int64"
        }
      }
    },
    "Json": {
      "type": "object"
    },
    "LegacyAlert": {
      "type": "object",
      "properties": {
        "Created": {
          "type": "string",
          "format": "date-time"
        },
        "DashboardId": {
          "type": "integer",
          "format": "int64"
        },
        "EvalData": {
          "$ref": "#/definitions/Json"
        },
        "ExecutionError": {
          "type": "string"
        },
        "For": {
          "$ref": "#/definitions/Duration"
        },
        "Frequency": {
          "type": "integer",
          "format": "int64"
        },
        "Handler": {
          "type": "integer",
          "format": "int64"
        },
        "Id": {
          "type": "integer",
          "format": "int64"
        },
        "Message": {
          "type": "string"
        },
        "Name": {
          "type": "string"
        },
        "NewStateDate": {
          "type": "string",
          "format": "date-time"
        },
        "OrgId": {
          "type": "integer",
          "format": "int64"
        },
        "PanelId": {
          "type": "integer",
          "format": "int64"
        },
        "Settings": {
          "$ref": "#/definitions/Json"
        },
        "Severity": {
          "type": "string"
        },
        "Silenced": {
          "type": "boolean"
        },
        "State": {
          "$ref": "#/definitions/AlertStateType"
        },
        "StateChanges": {
          "type": "integer",
          "format": "int64"
        },
        "Updated": {
          "type": "string",
          "format": "date-time"
        },
        "Version": {
          "type": "integer",
          "format": "int64"
        }
      }
    },
    "LibraryElementConnectionDTO": {
      "type": "object",
      "title": "LibraryElementConnectionDTO is the frontend DTO for element connections.",
      "properties": {
        "connectionId": {
          "type": "integer",
          "format": "int64"
        },
        "connectionUid": {
          "type": "string"
        },
        "created": {
          "type": "string",
          "format": "date-time"
        },
        "createdBy": {
          "$ref": "#/definitions/LibraryElementDTOMetaUser"
        },
        "elementId": {
          "type": "integer",
          "format": "int64"
        },
        "id": {
          "type": "integer",
          "format": "int64"
        },
        "kind": {
          "type": "integer",
          "format": "int64"
        }
      }
    },
    "LibraryElementConnectionsResponse": {
      "type": "object",
      "title": "LibraryElementConnectionsResponse is a response struct for an array of LibraryElementConnectionDTO.",
      "properties": {
        "result": {
          "type": "array",
          "items": {
            "$ref": "#/definitions/LibraryElementConnectionDTO"
          }
        }
      }
    },
    "LibraryElementDTO": {
      "type": "object",
      "title": "LibraryElementDTO is the frontend DTO for entities.",
      "properties": {
        "description": {
          "type": "string"
        },
        "folderId": {
          "type": "integer",
          "format": "int64"
        },
        "folderUid": {
          "type": "string"
        },
        "id": {
          "type": "integer",
          "format": "int64"
        },
        "kind": {
          "type": "integer",
          "format": "int64"
        },
        "meta": {
          "$ref": "#/definitions/LibraryElementDTOMeta"
        },
        "model": {
          "type": "object"
        },
        "name": {
          "type": "string"
        },
        "orgId": {
          "type": "integer",
          "format": "int64"
        },
        "schemaVersion": {
          "type": "integer",
          "format": "int64"
        },
        "type": {
          "type": "string"
        },
        "uid": {
          "type": "string"
        },
        "version": {
          "type": "integer",
          "format": "int64"
        }
      }
    },
    "LibraryElementDTOMeta": {
      "type": "object",
      "title": "LibraryElementDTOMeta is the meta information for LibraryElementDTO.",
      "properties": {
        "connectedDashboards": {
          "type": "integer",
          "format": "int64"
        },
        "created": {
          "type": "string",
          "format": "date-time"
        },
        "createdBy": {
          "$ref": "#/definitions/LibraryElementDTOMetaUser"
        },
        "folderName": {
          "type": "string"
        },
        "folderUid": {
          "type": "string"
        },
        "updated": {
          "type": "string",
          "format": "date-time"
        },
        "updatedBy": {
          "$ref": "#/definitions/LibraryElementDTOMetaUser"
        }
      }
    },
    "LibraryElementDTOMetaUser": {
      "type": "object",
      "title": "LibraryElementDTOMetaUser is the meta information for user that creates/changes the library element.",
      "properties": {
        "avatarUrl": {
          "type": "string"
        },
        "id": {
          "type": "integer",
          "format": "int64"
        },
        "name": {
          "type": "string"
        }
      }
    },
    "LibraryElementResponse": {
      "type": "object",
      "title": "LibraryElementResponse is a response struct for LibraryElementDTO.",
      "properties": {
        "result": {
          "$ref": "#/definitions/LibraryElementDTO"
        }
      }
    },
    "LibraryElementSearchResponse": {
      "type": "object",
      "title": "LibraryElementSearchResponse is a response struct for LibraryElementSearchResult.",
      "properties": {
        "result": {
          "$ref": "#/definitions/LibraryElementSearchResult"
        }
      }
    },
    "LibraryElementSearchResult": {
      "type": "object",
      "title": "LibraryElementSearchResult is the search result for entities.",
      "properties": {
        "elements": {
          "type": "array",
          "items": {
            "$ref": "#/definitions/LibraryElementDTO"
          }
        },
        "page": {
          "type": "integer",
          "format": "int64"
        },
        "perPage": {
          "type": "integer",
          "format": "int64"
        },
        "totalCount": {
          "type": "integer",
          "format": "int64"
        }
      }
    },
    "MassDeleteAnnotationsCmd": {
      "type": "object",
      "properties": {
        "annotationId": {
          "type": "integer",
          "format": "int64"
        },
        "dashboardId": {
          "type": "integer",
          "format": "int64"
        },
        "dashboardUID": {
          "type": "string"
        },
        "panelId": {
          "type": "integer",
          "format": "int64"
        }
      }
    },
    "Metadata": {
      "description": "Metadata contains user accesses for a given resource\nEx: map[string]bool{\"create\":true, \"delete\": true}",
      "type": "object",
      "additionalProperties": {
        "type": "boolean"
      }
    },
    "MetricRequest": {
      "type": "object",
      "required": [
        "from",
        "to",
        "queries"
      ],
      "properties": {
        "debug": {
          "type": "boolean"
        },
        "from": {
          "description": "From Start time in epoch timestamps in milliseconds or relative using Grafana time units.",
          "type": "string",
          "example": "now-1h"
        },
        "publicDashboardAccessToken": {
          "type": "string"
        },
        "queries": {
          "description": "queries.refId – Specifies an identifier of the query. Is optional and default to “A”.\nqueries.datasourceId – Specifies the data source to be queried. Each query in the request must have an unique datasourceId.\nqueries.maxDataPoints - Species maximum amount of data points that dashboard panel can render. Is optional and default to 100.\nqueries.intervalMs - Specifies the time interval in milliseconds of time series. Is optional and defaults to 1000.",
          "type": "array",
          "items": {
            "$ref": "#/definitions/Json"
          },
          "example": [
            {
              "datasource": {
                "uid": "PD8C576611E62080A"
              },
              "format": "table",
              "intervalMs": 86400000,
              "maxDataPoints": 1092,
              "rawSql": "SELECT 1 as valueOne, 2 as valueTwo",
              "refId": "A"
            }
          ]
        },
        "to": {
          "description": "To End time in epoch timestamps in milliseconds or relative using Grafana time units.",
          "type": "string",
          "example": "now"
        }
      }
    },
    "MigrateQueriesToQueryHistoryCommand": {
      "description": "MigrateQueriesToQueryHistoryCommand is the command used for migration of old queries into query history",
      "type": "object",
      "properties": {
        "queries": {
          "description": "Array of queries to store in query history.",
          "type": "array",
          "items": {
            "$ref": "#/definitions/QueryToMigrate"
          }
        }
      }
    },
    "NavLink": {
      "type": "object",
      "properties": {
        "id": {
          "type": "string"
        },
        "target": {
          "type": "string"
        },
        "text": {
          "type": "string"
        },
        "url": {
          "type": "string"
        }
      }
    },
    "NavbarPreference": {
      "type": "object",
      "properties": {
        "savedItems": {
          "type": "array",
          "items": {
            "$ref": "#/definitions/NavLink"
          }
        }
      }
    },
    "NewApiKeyResult": {
      "type": "object",
      "properties": {
        "id": {
          "type": "integer",
          "format": "int64",
          "example": 1
        },
        "key": {
          "type": "string",
          "example": "glsa_yscW25imSKJIuav8zF37RZmnbiDvB05G_fcaaf58a"
        },
        "name": {
          "type": "string",
          "example": "grafana"
        }
      }
    },
    "Notice": {
      "type": "object",
      "title": "Notice provides a structure for presenting notifications in Grafana's user interface.",
      "properties": {
        "inspect": {
          "$ref": "#/definitions/InspectType"
        },
        "link": {
          "description": "Link is an optional link for display in the user interface and can be an\nabsolute URL or a path relative to Grafana's root url.",
          "type": "string"
        },
        "severity": {
          "$ref": "#/definitions/NoticeSeverity"
        },
        "text": {
          "description": "Text is freeform descriptive text for the notice.",
          "type": "string"
        }
      }
    },
    "NoticeSeverity": {
      "type": "integer",
      "format": "int64",
      "title": "NoticeSeverity is a type for the Severity property of a Notice."
    },
    "NotificationTestCommand": {
      "type": "object",
      "properties": {
        "disableResolveMessage": {
          "type": "boolean"
        },
        "frequency": {
          "type": "string"
        },
        "id": {
          "type": "integer",
          "format": "int64"
        },
        "name": {
          "type": "string"
        },
        "secureSettings": {
          "type": "object",
          "additionalProperties": {
            "type": "string"
          }
        },
        "sendReminder": {
          "type": "boolean"
        },
        "settings": {
          "$ref": "#/definitions/Json"
        },
        "type": {
          "type": "string"
        }
      }
    },
    "OrgDTO": {
      "type": "object",
      "properties": {
        "id": {
          "type": "integer",
          "format": "int64"
        },
        "name": {
          "type": "string"
        }
      }
    },
    "OrgDetailsDTO": {
      "type": "object",
      "properties": {
        "address": {
          "$ref": "#/definitions/Address"
        },
        "id": {
          "type": "integer",
          "format": "int64"
        },
        "name": {
          "type": "string"
        }
      }
    },
    "OrgUserDTO": {
      "type": "object",
      "properties": {
        "accessControl": {
          "type": "object",
          "additionalProperties": {
            "type": "boolean"
          }
        },
        "avatarUrl": {
          "type": "string"
        },
        "email": {
          "type": "string"
        },
        "isDisabled": {
          "type": "boolean"
        },
        "lastSeenAt": {
          "type": "string",
          "format": "date-time"
        },
        "lastSeenAtAge": {
          "type": "string"
        },
        "login": {
          "type": "string"
        },
        "name": {
          "type": "string"
        },
        "orgId": {
          "type": "integer",
          "format": "int64"
        },
        "role": {
          "type": "string"
        },
        "userId": {
          "type": "integer",
          "format": "int64"
        }
      }
    },
    "PatchAnnotationsCmd": {
      "type": "object",
      "properties": {
        "id": {
          "type": "integer",
          "format": "int64"
        },
        "tags": {
          "type": "array",
          "items": {
            "type": "string"
          }
        },
        "text": {
          "type": "string"
        },
        "time": {
          "type": "integer",
          "format": "int64"
        },
        "timeEnd": {
          "type": "integer",
          "format": "int64"
        }
      }
    },
    "PatchLibraryElementCommand": {
      "description": "PatchLibraryElementCommand is the command for patching a LibraryElement",
      "type": "object",
      "properties": {
        "folderId": {
          "description": "ID of the folder where the library element is stored.",
          "type": "integer",
          "format": "int64"
        },
        "folderUid": {
          "description": "UID of the folder where the library element is stored.",
          "type": "string"
        },
        "kind": {
          "description": "Kind of element to create, Use 1 for library panels or 2 for c.\nDescription:\n1 - library panels\n2 - library variables",
          "type": "integer",
          "format": "int64",
          "enum": [
            1,
            2
          ]
        },
        "model": {
          "description": "The JSON model for the library element.",
          "type": "object"
        },
        "name": {
          "description": "Name of the library element.",
          "type": "string"
        },
        "uid": {
          "type": "string"
        },
        "version": {
          "description": "Version of the library element you are updating.",
          "type": "integer",
          "format": "int64"
        }
      }
    },
    "PatchPrefsCmd": {
      "type": "object",
      "properties": {
        "homeDashboardId": {
          "description": "The numerical :id of a favorited dashboard",
          "type": "integer",
          "format": "int64",
          "default": 0
        },
        "homeDashboardUID": {
          "type": "string"
        },
        "language": {
          "type": "string"
        },
        "navbar": {
          "$ref": "#/definitions/NavbarPreference"
        },
        "queryHistory": {
          "$ref": "#/definitions/QueryHistoryPreference"
        },
        "theme": {
          "type": "string",
          "enum": [
            "light",
            "dark"
          ]
        },
        "timezone": {
          "type": "string",
          "enum": [
            "utc",
            "browser"
          ]
        },
        "weekStart": {
          "type": "string"
        }
      }
    },
    "PatchQueryCommentInQueryHistoryCommand": {
      "description": "PatchQueryCommentInQueryHistoryCommand is the command for updating comment for query in query history",
      "type": "object",
      "properties": {
        "comment": {
          "description": "Updated comment",
          "type": "string"
        }
      }
    },
    "PauseAlertCommand": {
      "type": "object",
      "properties": {
        "alertId": {
          "type": "integer",
          "format": "int64"
        },
        "paused": {
          "type": "boolean"
        }
      }
    },
    "PauseAllAlertsCommand": {
      "type": "object",
      "properties": {
        "paused": {
          "type": "boolean"
        }
      }
    },
    "PermissionType": {
      "type": "integer",
      "format": "int64"
    },
    "Playlist": {
      "description": "Playlist model",
      "type": "object",
      "properties": {
        "id": {
          "type": "integer",
          "format": "int64"
        },
        "interval": {
          "description": "Interval sets the time between switching views in a playlist.\nFIXME: Is this based on a standardized format or what options are available? Can datemath be used?",
          "type": "string"
        },
        "name": {
          "description": "Name of the playlist.",
          "type": "string"
        },
        "uid": {
          "description": "Unique playlist identifier. Generated on creation, either by the\ncreator of the playlist of by the application.",
          "type": "string"
        }
      }
    },
    "PlaylistDashboard": {
      "type": "object",
      "properties": {
        "id": {
          "type": "integer",
          "format": "int64"
        },
        "order": {
          "type": "integer",
          "format": "int64"
        },
        "slug": {
          "type": "string"
        },
        "title": {
          "type": "string"
        },
        "uri": {
          "type": "string"
        },
        "url": {
          "type": "string"
        }
      }
    },
    "PlaylistDashboardsSlice": {
      "type": "array",
      "items": {
        "$ref": "#/definitions/PlaylistDashboard"
      }
    },
    "PlaylistItem": {
      "type": "object",
      "title": "PlaylistItem defines model for playlist.Item.",
      "properties": {
        "title": {
          "description": "Title is an unused property -- it will be removed in the future",
          "type": "string"
        },
        "type": {
          "$ref": "#/definitions/PlaylistItemType"
        },
        "value": {
          "description": "Value depends on type and describes the playlist item.\n\ndashboard_by_id: The value is an internal numerical identifier set by Grafana. This\nis not portable as the numerical identifier is non-deterministic between different instances.\nWill be replaced by dashboard_by_uid in the future. (deprecated)\ndashboard_by_tag: The value is a tag which is set on any number of dashboards. All\ndashboards behind the tag will be added to the playlist.\ndashboard_by_uid: The value is the dashboard UID",
          "type": "string"
        }
      }
    },
    "PlaylistItemType": {
      "type": "string",
      "title": "Type of the item."
    },
    "Playlists": {
      "type": "array",
      "items": {
        "$ref": "#/definitions/Playlist"
      }
    },
    "PostAnnotationsCmd": {
      "type": "object",
      "required": [
        "text"
      ],
      "properties": {
        "dashboardId": {
          "type": "integer",
          "format": "int64"
        },
        "dashboardUID": {
          "type": "string"
        },
        "data": {
          "$ref": "#/definitions/Json"
        },
        "panelId": {
          "type": "integer",
          "format": "int64"
        },
        "tags": {
          "type": "array",
          "items": {
            "type": "string"
          }
        },
        "text": {
          "type": "string"
        },
        "time": {
          "type": "integer",
          "format": "int64"
        },
        "timeEnd": {
          "type": "integer",
          "format": "int64"
        }
      }
    },
    "PostGraphiteAnnotationsCmd": {
      "type": "object",
      "properties": {
        "data": {
          "type": "string"
        },
        "tags": {},
        "what": {
          "type": "string"
        },
        "when": {
          "type": "integer",
          "format": "int64"
        }
      }
    },
    "Prefs": {
      "type": "object",
      "properties": {
        "homeDashboardId": {
          "type": "integer",
          "format": "int64"
        },
        "homeDashboardUID": {
          "type": "string"
        },
        "language": {
          "type": "string"
        },
        "navbar": {
          "$ref": "#/definitions/NavbarPreference"
        },
        "queryHistory": {
          "$ref": "#/definitions/QueryHistoryPreference"
        },
        "theme": {
          "type": "string"
        },
        "timezone": {
          "type": "string"
        },
        "weekStart": {
          "type": "string"
        }
      }
    },
    "QueryDataResponse": {
      "description": "It is the return type of a QueryData call.",
      "type": "object",
      "title": "QueryDataResponse contains the results from a QueryDataRequest.",
      "properties": {
        "Responses": {
          "$ref": "#/definitions/Responses"
        }
      }
    },
    "QueryHistoryDTO": {
      "type": "object",
      "properties": {
        "comment": {
          "type": "string"
        },
        "createdAt": {
          "type": "integer",
          "format": "int64"
        },
        "createdBy": {
          "type": "integer",
          "format": "int64"
        },
        "datasourceUid": {
          "type": "string"
        },
        "queries": {
          "$ref": "#/definitions/Json"
        },
        "starred": {
          "type": "boolean"
        },
        "uid": {
          "type": "string"
        }
      }
    },
    "QueryHistoryDeleteQueryResponse": {
      "description": "QueryHistoryDeleteQueryResponse is the response struct for deleting a query from query history",
      "type": "object",
      "properties": {
        "id": {
          "type": "integer",
          "format": "int64"
        },
        "message": {
          "type": "string"
        }
      }
    },
    "QueryHistoryMigrationResponse": {
      "type": "object",
      "properties": {
        "message": {
          "type": "string"
        },
        "starredCount": {
          "type": "integer",
          "format": "int64"
        },
        "totalCount": {
          "type": "integer",
          "format": "int64"
        }
      }
    },
    "QueryHistoryPreference": {
      "type": "object",
      "properties": {
        "homeTab": {
          "type": "string"
        }
      }
    },
    "QueryHistoryResponse": {
      "description": "QueryHistoryResponse is a response struct for QueryHistoryDTO",
      "type": "object",
      "properties": {
        "result": {
          "$ref": "#/definitions/QueryHistoryDTO"
        }
      }
    },
    "QueryHistorySearchResponse": {
      "type": "object",
      "properties": {
        "result": {
          "$ref": "#/definitions/QueryHistorySearchResult"
        }
      }
    },
    "QueryHistorySearchResult": {
      "type": "object",
      "properties": {
        "page": {
          "type": "integer",
          "format": "int64"
        },
        "perPage": {
          "type": "integer",
          "format": "int64"
        },
        "queryHistory": {
          "type": "array",
          "items": {
            "$ref": "#/definitions/QueryHistoryDTO"
          }
        },
        "totalCount": {
          "type": "integer",
          "format": "int64"
        }
      }
    },
    "QueryStat": {
      "description": "The embedded FieldConfig's display name must be set.\nIt corresponds to the QueryResultMetaStat on the frontend (https://github.com/grafana/grafana/blob/master/packages/grafana-data/src/types/data.ts#L53).",
      "type": "object",
      "title": "QueryStat is used for storing arbitrary statistics metadata related to a query and its result, e.g. total request time, data processing time.",
      "properties": {
        "color": {
          "description": "Map values to a display color\nNOTE: this interface is under development in the frontend... so simple map for now",
          "type": "object",
          "additionalProperties": {}
        },
        "custom": {
          "description": "Panel Specific Values",
          "type": "object",
          "additionalProperties": {}
        },
        "decimals": {
          "type": "integer",
          "format": "uint16"
        },
        "description": {
          "description": "Description is human readable field metadata",
          "type": "string"
        },
        "displayName": {
          "description": "DisplayName overrides Grafana default naming, should not be used from a data source",
          "type": "string"
        },
        "displayNameFromDS": {
          "description": "DisplayNameFromDS overrides Grafana default naming in a better way that allows users to override it easily.",
          "type": "string"
        },
        "filterable": {
          "description": "Filterable indicates if the Field's data can be filtered by additional calls.",
          "type": "boolean"
        },
        "interval": {
          "description": "Interval indicates the expected regular step between values in the series.\nWhen an interval exists, consumers can identify \"missing\" values when the expected value is not present.\nThe grafana timeseries visualization will render disconnected values when missing values are found it the time field.\nThe interval uses the same units as the values.  For time.Time, this is defined in milliseconds.",
          "type": "number",
          "format": "double"
        },
        "links": {
          "description": "The behavior when clicking on a result",
          "type": "array",
          "items": {
            "$ref": "#/definitions/DataLink"
          }
        },
        "mappings": {
          "$ref": "#/definitions/ValueMappings"
        },
        "max": {
          "$ref": "#/definitions/ConfFloat64"
        },
        "min": {
          "$ref": "#/definitions/ConfFloat64"
        },
        "noValue": {
          "description": "Alternative to empty string",
          "type": "string"
        },
        "path": {
          "description": "Path is an explicit path to the field in the datasource. When the frame meta includes a path,\nthis will default to `${frame.meta.path}/${field.name}\n\nWhen defined, this value can be used as an identifier within the datasource scope, and\nmay be used as an identifier to update values in a subsequent request",
          "type": "string"
        },
        "thresholds": {
          "$ref": "#/definitions/ThresholdsConfig"
        },
        "unit": {
          "description": "Numeric Options",
          "type": "string"
        },
        "value": {
          "type": "number",
          "format": "double"
        },
        "writeable": {
          "description": "Writeable indicates that the datasource knows how to update this value",
          "type": "boolean"
        }
      }
    },
    "QueryToMigrate": {
      "type": "object",
      "properties": {
        "comment": {
          "type": "string"
        },
        "createdAt": {
          "type": "integer",
          "format": "int64"
        },
        "datasourceUid": {
          "type": "string"
        },
        "queries": {
          "$ref": "#/definitions/Json"
        },
        "starred": {
          "type": "boolean"
        }
      }
    },
    "QuotaDTO": {
      "type": "object",
      "properties": {
        "limit": {
          "type": "integer",
          "format": "int64"
        },
        "org_id": {
          "type": "integer",
          "format": "int64"
        },
        "target": {
          "type": "string"
        },
        "used": {
          "type": "integer",
          "format": "int64"
        },
        "user_id": {
          "type": "integer",
          "format": "int64"
        }
      }
    },
    "Responses": {
      "description": "The QueryData method the QueryDataHandler method will set the RefId\nproperty on the DataResponses' frames based on these RefIDs.",
      "type": "object",
      "title": "Responses is a map of RefIDs (Unique Query ID) to DataResponses.",
      "additionalProperties": {
        "$ref": "#/definitions/DataResponse"
      }
    },
    "RestoreDashboardVersionCommand": {
      "type": "object",
      "properties": {
        "version": {
          "type": "integer",
          "format": "int64"
        }
      }
    },
    "RevokeAuthTokenCmd": {
      "type": "object",
      "properties": {
        "authTokenId": {
          "type": "integer",
          "format": "int64"
        }
      }
    },
    "SaveDashboardCommand": {
      "type": "object",
      "properties": {
        "UpdatedAt": {
          "type": "string",
          "format": "date-time"
        },
        "dashboard": {
          "$ref": "#/definitions/Json"
        },
        "folderId": {
          "type": "integer",
          "format": "int64"
        },
        "folderUid": {
          "type": "string"
        },
        "isFolder": {
          "type": "boolean"
        },
        "message": {
          "type": "string"
        },
        "overwrite": {
          "type": "boolean"
        },
        "userId": {
          "type": "integer",
          "format": "int64"
        }
      }
    },
<<<<<<< HEAD
    "SearchServiceAccountsResult": {
=======
    "ScheduleDTO": {
      "type": "object",
      "properties": {
        "day": {
          "type": "string"
        },
        "dayOfMonth": {
          "type": "string"
        },
        "endDate": {
          "type": "string",
          "format": "date-time"
        },
        "frequency": {
          "type": "string"
        },
        "hour": {
          "type": "integer",
          "format": "int64"
        },
        "intervalAmount": {
          "type": "integer",
          "format": "int64"
        },
        "intervalFrequency": {
          "type": "string"
        },
        "minute": {
          "type": "integer",
          "format": "int64"
        },
        "startDate": {
          "type": "string",
          "format": "date-time"
        },
        "timeZone": {
          "type": "string"
        },
        "workdaysOnly": {
          "type": "boolean"
        }
      }
    },
    "SearchOrgServiceAccountsResult": {
>>>>>>> c34aa055
      "description": "swagger: model",
      "type": "object",
      "properties": {
        "page": {
          "type": "integer",
          "format": "int64"
        },
        "perPage": {
          "type": "integer",
          "format": "int64"
        },
        "serviceAccounts": {
          "type": "array",
          "items": {
            "$ref": "#/definitions/ServiceAccountDTO"
          }
        },
        "totalCount": {
          "description": "It can be used for pagination of the user list\nE.g. if totalCount is equal to 100 users and\nthe perpage parameter is set to 10 then there are 10 pages of users.",
          "type": "integer",
          "format": "int64"
        }
      }
    },
    "SearchTeamQueryResult": {
      "type": "object",
      "properties": {
        "page": {
          "type": "integer",
          "format": "int64"
        },
        "perPage": {
          "type": "integer",
          "format": "int64"
        },
        "teams": {
          "type": "array",
          "items": {
            "$ref": "#/definitions/TeamDTO"
          }
        },
        "totalCount": {
          "type": "integer",
          "format": "int64"
        }
      }
    },
    "SearchUserQueryResult": {
      "type": "object",
      "properties": {
        "page": {
          "type": "integer",
          "format": "int64"
        },
        "perPage": {
          "type": "integer",
          "format": "int64"
        },
        "totalCount": {
          "type": "integer",
          "format": "int64"
        },
        "users": {
          "type": "array",
          "items": {
            "$ref": "#/definitions/UserSearchHitDTO"
          }
        }
      }
    },
    "ServiceAccountDTO": {
      "description": "swagger: model",
      "type": "object",
      "properties": {
        "accessControl": {
          "type": "object",
          "additionalProperties": {
            "type": "boolean"
          },
          "example": {
            "serviceaccounts:delete": true,
            "serviceaccounts:read": true,
            "serviceaccounts:write": true
          }
        },
        "avatarUrl": {
          "type": "string",
          "example": "/avatar/85ec38023d90823d3e5b43ef35646af9"
        },
        "id": {
          "type": "integer",
          "format": "int64"
        },
        "isDisabled": {
          "type": "boolean",
          "example": false
        },
        "login": {
          "type": "string",
          "example": "sa-grafana"
        },
        "name": {
          "type": "string",
          "example": "grafana"
        },
        "orgId": {
          "type": "integer",
          "format": "int64",
          "example": 1
        },
        "role": {
          "type": "string",
          "example": "Viewer"
        },
        "tokens": {
          "type": "integer",
          "format": "int64",
          "example": 0
        }
      }
    },
    "ServiceAccountProfileDTO": {
      "type": "object",
      "properties": {
        "accessControl": {
          "type": "object",
          "additionalProperties": {
            "type": "boolean"
          }
        },
        "avatarUrl": {
          "type": "string",
          "example": "/avatar/8ea890a677d6a223c591a1beea6ea9d2"
        },
        "createdAt": {
          "type": "string",
          "format": "date-time",
          "example": "2022-03-21T14:35:33Z"
        },
        "id": {
          "type": "integer",
          "format": "int64",
          "example": 2
        },
        "isDisabled": {
          "type": "boolean",
          "example": false
        },
        "login": {
          "type": "string",
          "example": "sa-grafana"
        },
        "name": {
          "type": "string",
          "example": "test"
        },
        "orgId": {
          "type": "integer",
          "format": "int64",
          "example": 1
        },
        "role": {
          "type": "string",
          "example": "Editor"
        },
        "teams": {
          "type": "array",
          "items": {
            "type": "string"
          },
          "example": []
        },
        "tokens": {
          "type": "integer",
          "format": "int64"
        },
        "updatedAt": {
          "type": "string",
          "format": "date-time",
          "example": "2022-03-21T14:35:33Z"
        }
      }
    },
    "SettingsBag": {
      "type": "object",
      "additionalProperties": {
        "type": "object",
        "additionalProperties": {
          "type": "string"
        }
      }
    },
    "Status": {
      "type": "integer",
      "format": "int64"
    },
    "SuccessResponseBody": {
      "type": "object",
      "properties": {
        "message": {
          "type": "string"
        }
      }
    },
    "TagsDTO": {
      "type": "object",
      "title": "TagsDTO is the frontend DTO for Tag.",
      "properties": {
        "count": {
          "type": "integer",
          "format": "int64"
        },
        "tag": {
          "type": "string"
        }
      }
    },
    "TeamDTO": {
      "type": "object",
      "properties": {
        "accessControl": {
          "type": "object",
          "additionalProperties": {
            "type": "boolean"
          }
        },
        "avatarUrl": {
          "type": "string"
        },
        "email": {
          "type": "string"
        },
        "id": {
          "type": "integer",
          "format": "int64"
        },
        "memberCount": {
          "type": "integer",
          "format": "int64"
        },
        "name": {
          "type": "string"
        },
        "orgId": {
          "type": "integer",
          "format": "int64"
        },
        "permission": {
          "$ref": "#/definitions/PermissionType"
        }
      }
    },
    "TeamMemberDTO": {
      "type": "object",
      "properties": {
        "auth_module": {
          "type": "string"
        },
        "avatarUrl": {
          "type": "string"
        },
        "email": {
          "type": "string"
        },
        "labels": {
          "type": "array",
          "items": {
            "type": "string"
          }
        },
        "login": {
          "type": "string"
        },
        "name": {
          "type": "string"
        },
        "orgId": {
          "type": "integer",
          "format": "int64"
        },
        "permission": {
          "$ref": "#/definitions/PermissionType"
        },
        "teamId": {
          "type": "integer",
          "format": "int64"
        },
        "userId": {
          "type": "integer",
          "format": "int64"
        }
      }
    },
    "TempUserDTO": {
      "type": "object",
      "properties": {
        "code": {
          "type": "string"
        },
        "createdOn": {
          "type": "string",
          "format": "date-time"
        },
        "email": {
          "type": "string"
        },
        "emailSent": {
          "type": "boolean"
        },
        "emailSentOn": {
          "type": "string",
          "format": "date-time"
        },
        "id": {
          "type": "integer",
          "format": "int64"
        },
        "invitedByEmail": {
          "type": "string"
        },
        "invitedByLogin": {
          "type": "string"
        },
        "invitedByName": {
          "type": "string"
        },
        "name": {
          "type": "string"
        },
        "orgId": {
          "type": "integer",
          "format": "int64"
        },
        "role": {
          "type": "string",
          "enum": [
            "Viewer",
            "Editor",
            "Admin"
          ]
        },
        "status": {
          "$ref": "#/definitions/TempUserStatus"
        },
        "url": {
          "type": "string"
        }
      }
    },
    "TempUserStatus": {
      "type": "string"
    },
    "Threshold": {
      "description": "Threshold a single step on the threshold list",
      "type": "object",
      "properties": {
        "color": {
          "type": "string"
        },
        "state": {
          "type": "string"
        },
        "value": {
          "$ref": "#/definitions/ConfFloat64"
        }
      }
    },
    "ThresholdsConfig": {
      "description": "ThresholdsConfig setup thresholds",
      "type": "object",
      "properties": {
        "mode": {
          "$ref": "#/definitions/ThresholdsMode"
        },
        "steps": {
          "description": "Must be sorted by 'value', first value is always -Infinity",
          "type": "array",
          "items": {
            "$ref": "#/definitions/Threshold"
          }
        }
      }
    },
    "ThresholdsMode": {
      "description": "ThresholdsMode absolute or percentage",
      "type": "string"
    },
    "TokenDTO": {
      "type": "object",
      "properties": {
        "created": {
          "type": "string",
          "format": "date-time",
          "example": "2022-03-23T10:31:02Z"
        },
        "expiration": {
          "type": "string",
          "format": "date-time",
          "example": "2022-03-23T10:31:02Z"
        },
        "hasExpired": {
          "type": "boolean",
          "example": false
        },
        "id": {
          "type": "integer",
          "format": "int64",
          "example": 1
        },
        "isRevoked": {
          "type": "boolean",
          "example": false
        },
        "lastUsedAt": {
          "type": "string",
          "format": "date-time",
          "example": "2022-03-23T10:31:02Z"
        },
        "name": {
          "type": "string",
          "example": "grafana"
        },
        "secondsUntilExpiration": {
          "type": "number",
          "format": "double",
          "example": 0
        }
      }
    },
    "TrimDashboardCommand": {
      "type": "object",
      "properties": {
        "dashboard": {
          "$ref": "#/definitions/Json"
        },
        "meta": {
          "$ref": "#/definitions/Json"
        }
      }
    },
    "TrimDashboardFullWithMeta": {
      "type": "object",
      "properties": {
        "dashboard": {
          "$ref": "#/definitions/Json"
        },
        "meta": {
          "$ref": "#/definitions/Json"
        }
      }
    },
    "UpdateAlertNotificationCommand": {
      "type": "object",
      "properties": {
        "disableResolveMessage": {
          "type": "boolean"
        },
        "frequency": {
          "type": "string"
        },
        "id": {
          "type": "integer",
          "format": "int64"
        },
        "isDefault": {
          "type": "boolean"
        },
        "name": {
          "type": "string"
        },
        "secureSettings": {
          "type": "object",
          "additionalProperties": {
            "type": "string"
          }
        },
        "sendReminder": {
          "type": "boolean"
        },
        "settings": {
          "$ref": "#/definitions/Json"
        },
        "type": {
          "type": "string"
        },
        "uid": {
          "type": "string"
        }
      }
    },
    "UpdateAlertNotificationWithUidCommand": {
      "type": "object",
      "properties": {
        "disableResolveMessage": {
          "type": "boolean"
        },
        "frequency": {
          "type": "string"
        },
        "isDefault": {
          "type": "boolean"
        },
        "name": {
          "type": "string"
        },
        "secureSettings": {
          "type": "object",
          "additionalProperties": {
            "type": "string"
          }
        },
        "sendReminder": {
          "type": "boolean"
        },
        "settings": {
          "$ref": "#/definitions/Json"
        },
        "type": {
          "type": "string"
        },
        "uid": {
          "type": "string"
        }
      }
    },
    "UpdateAnnotationsCmd": {
      "type": "object",
      "properties": {
        "id": {
          "type": "integer",
          "format": "int64"
        },
        "tags": {
          "type": "array",
          "items": {
            "type": "string"
          }
        },
        "text": {
          "type": "string"
        },
        "time": {
          "type": "integer",
          "format": "int64"
        },
        "timeEnd": {
          "type": "integer",
          "format": "int64"
        }
      }
    },
    "UpdateCorrelationCommand": {
      "description": "UpdateCorrelationCommand is the command for updating a correlation",
      "type": "object",
      "properties": {
        "config": {
          "$ref": "#/definitions/CorrelationConfigUpdateDTO"
        },
        "description": {
          "description": "Optional description of the correlation",
          "type": "string",
          "example": "Logs to Traces"
        },
        "label": {
          "description": "Optional label identifying the correlation",
          "type": "string",
          "example": "My label"
        }
      }
    },
    "UpdateCorrelationResponseBody": {
      "type": "object",
      "properties": {
        "message": {
          "type": "string",
          "example": "Correlation updated"
        },
        "result": {
          "$ref": "#/definitions/Correlation"
        }
      }
    },
    "UpdateDashboardACLCommand": {
      "type": "object",
      "properties": {
        "items": {
          "type": "array",
          "items": {
            "$ref": "#/definitions/DashboardACLUpdateItem"
          }
        }
      }
    },
    "UpdateDataSourceCommand": {
      "description": "Also acts as api DTO",
      "type": "object",
      "properties": {
        "access": {
          "$ref": "#/definitions/DsAccess"
        },
        "basicAuth": {
          "type": "boolean"
        },
        "basicAuthUser": {
          "type": "string"
        },
        "database": {
          "type": "string"
        },
        "isDefault": {
          "type": "boolean"
        },
        "jsonData": {
          "$ref": "#/definitions/Json"
        },
        "name": {
          "type": "string"
        },
        "secureJsonData": {
          "type": "object",
          "additionalProperties": {
            "type": "string"
          }
        },
        "type": {
          "type": "string"
        },
        "uid": {
          "type": "string"
        },
        "url": {
          "type": "string"
        },
        "user": {
          "type": "string"
        },
        "version": {
          "type": "integer",
          "format": "int64"
        },
        "withCredentials": {
          "type": "boolean"
        }
      }
    },
    "UpdateFolderCommand": {
      "description": "UpdateFolderCommand captures the information required by the folder service\nto update a folder. Use Move to update a folder's parent folder.",
      "type": "object",
      "properties": {
        "description": {
          "description": "NewDescription it's an optional parameter used for overriding the existing folder description",
          "type": "string"
        },
        "overwrite": {
          "description": "Overwrite only used by the legacy folder implementation",
          "type": "boolean"
        },
        "title": {
          "description": "NewTitle it's an optional parameter used for overriding the existing folder title",
          "type": "string"
        },
        "uid": {
          "description": "NewUID it's an optional parameter used for overriding the existing folder UID",
          "type": "string"
        },
        "version": {
          "description": "Version only used by the legacy folder implementation",
          "type": "integer",
          "format": "int64"
        }
      }
    },
    "UpdateOrgAddressForm": {
      "type": "object",
      "properties": {
        "address1": {
          "type": "string"
        },
        "address2": {
          "type": "string"
        },
        "city": {
          "type": "string"
        },
        "country": {
          "type": "string"
        },
        "state": {
          "type": "string"
        },
        "zipcode": {
          "type": "string"
        }
      }
    },
    "UpdateOrgForm": {
      "type": "object",
      "properties": {
        "name": {
          "type": "string"
        }
      }
    },
    "UpdateOrgUserCommand": {
      "type": "object",
      "properties": {
        "role": {
          "type": "string",
          "enum": [
            "Viewer",
            "Editor",
            "Admin"
          ]
        }
      }
    },
    "UpdatePlaylistCommand": {
      "type": "object",
      "properties": {
        "interval": {
          "type": "string"
        },
        "items": {
          "type": "array",
          "items": {
            "$ref": "#/definitions/PlaylistItem"
          }
        },
        "name": {
          "type": "string"
        },
        "uid": {
          "type": "string"
        }
      }
    },
    "UpdatePrefsCmd": {
      "type": "object",
      "properties": {
        "homeDashboardId": {
          "description": "The numerical :id of a favorited dashboard",
          "type": "integer",
          "format": "int64",
          "default": 0
        },
        "homeDashboardUID": {
          "type": "string"
        },
        "language": {
          "type": "string"
        },
        "navbar": {
          "$ref": "#/definitions/NavbarPreference"
        },
        "queryHistory": {
          "$ref": "#/definitions/QueryHistoryPreference"
        },
        "theme": {
          "type": "string",
          "enum": [
            "light",
            "dark"
          ]
        },
        "timezone": {
          "type": "string",
          "enum": [
            "utc",
            "browser"
          ]
        },
        "weekStart": {
          "type": "string"
        }
      }
    },
    "UpdateQuotaCmd": {
      "type": "object",
      "properties": {
        "limit": {
          "type": "integer",
          "format": "int64"
        },
        "target": {
          "type": "string"
        }
      }
    },
    "UpdateServiceAccountForm": {
      "type": "object",
      "properties": {
        "isDisabled": {
          "type": "boolean"
        },
        "name": {
          "type": "string"
        },
        "role": {
          "type": "string",
          "enum": [
            "Viewer",
            "Editor",
            "Admin"
          ]
        },
        "serviceAccountId": {
          "type": "integer",
          "format": "int64"
        }
      }
    },
    "UpdateTeamCommand": {
      "type": "object",
      "properties": {
        "Email": {
          "type": "string"
        },
        "Id": {
          "type": "integer",
          "format": "int64"
        },
        "Name": {
          "type": "string"
        }
      }
    },
    "UpdateTeamMemberCommand": {
      "type": "object",
      "properties": {
        "permission": {
          "$ref": "#/definitions/PermissionType"
        }
      }
    },
    "UpdateUserCommand": {
      "type": "object",
      "properties": {
        "email": {
          "type": "string"
        },
        "login": {
          "type": "string"
        },
        "name": {
          "type": "string"
        },
        "theme": {
          "type": "string"
        }
      }
    },
    "UserIdDTO": {
      "type": "object",
      "properties": {
        "id": {
          "type": "integer",
          "format": "int64"
        },
        "message": {
          "type": "string"
        }
      }
    },
    "UserLookupDTO": {
      "type": "object",
      "properties": {
        "avatarUrl": {
          "type": "string"
        },
        "login": {
          "type": "string"
        },
        "userId": {
          "type": "integer",
          "format": "int64"
        }
      }
    },
    "UserOrgDTO": {
      "type": "object",
      "properties": {
        "name": {
          "type": "string"
        },
        "orgId": {
          "type": "integer",
          "format": "int64"
        },
        "role": {
          "type": "string",
          "enum": [
            "Viewer",
            "Editor",
            "Admin"
          ]
        }
      }
    },
    "UserProfileDTO": {
      "type": "object",
      "properties": {
        "accessControl": {
          "type": "object",
          "additionalProperties": {
            "type": "boolean"
          }
        },
        "authLabels": {
          "type": "array",
          "items": {
            "type": "string"
          }
        },
        "avatarUrl": {
          "type": "string"
        },
        "createdAt": {
          "type": "string",
          "format": "date-time"
        },
        "email": {
          "type": "string"
        },
        "id": {
          "type": "integer",
          "format": "int64"
        },
        "isDisabled": {
          "type": "boolean"
        },
        "isExternal": {
          "type": "boolean"
        },
        "isGrafanaAdmin": {
          "type": "boolean"
        },
        "login": {
          "type": "string"
        },
        "name": {
          "type": "string"
        },
        "orgId": {
          "type": "integer",
          "format": "int64"
        },
        "theme": {
          "type": "string"
        },
        "updatedAt": {
          "type": "string",
          "format": "date-time"
        }
      }
    },
    "UserSearchHitDTO": {
      "type": "object",
      "properties": {
        "authLabels": {
          "type": "array",
          "items": {
            "type": "string"
          }
        },
        "avatarUrl": {
          "type": "string"
        },
        "email": {
          "type": "string"
        },
        "id": {
          "type": "integer",
          "format": "int64"
        },
        "isAdmin": {
          "type": "boolean"
        },
        "isDisabled": {
          "type": "boolean"
        },
        "lastSeenAt": {
          "type": "string",
          "format": "date-time"
        },
        "lastSeenAtAge": {
          "type": "string"
        },
        "login": {
          "type": "string"
        },
        "name": {
          "type": "string"
        }
      }
    },
    "UserToken": {
      "description": "UserToken represents a user token",
      "type": "object",
      "properties": {
        "AuthToken": {
          "type": "string"
        },
        "AuthTokenSeen": {
          "type": "boolean"
        },
        "ClientIp": {
          "type": "string"
        },
        "CreatedAt": {
          "type": "integer",
          "format": "int64"
        },
        "Id": {
          "type": "integer",
          "format": "int64"
        },
        "PrevAuthToken": {
          "type": "string"
        },
        "RevokedAt": {
          "type": "integer",
          "format": "int64"
        },
        "RotatedAt": {
          "type": "integer",
          "format": "int64"
        },
        "SeenAt": {
          "type": "integer",
          "format": "int64"
        },
        "UnhashedToken": {
          "type": "string"
        },
        "UpdatedAt": {
          "type": "integer",
          "format": "int64"
        },
        "UserAgent": {
          "type": "string"
        },
        "UserId": {
          "type": "integer",
          "format": "int64"
        }
      }
    },
    "ValueMapping": {
      "description": "ValueMapping allows mapping input values to text and color",
      "type": "object"
    },
    "ValueMappings": {
      "type": "array",
      "items": {
        "$ref": "#/definitions/ValueMapping"
      }
    },
    "VisType": {
      "type": "string",
      "title": "VisType is used to indicate how the data should be visualized in explore."
    }
  },
  "responses": {
    "SMTPNotEnabledError": {
      "description": ""
    },
    "acceptedResponse": {
      "description": "AcceptedResponse",
      "schema": {
        "$ref": "#/definitions/ErrorResponseBody"
      }
    },
    "adminCreateUserResponse": {
      "description": "",
      "schema": {
        "$ref": "#/definitions/UserIdDTO"
      }
    },
    "adminGetSettingsResponse": {
      "description": "",
      "schema": {
        "$ref": "#/definitions/SettingsBag"
      }
    },
    "adminGetStatsResponse": {
      "description": "",
      "schema": {
        "$ref": "#/definitions/AdminStats"
      }
    },
    "adminGetUserAuthTokensResponse": {
      "description": "",
      "schema": {
        "type": "array",
        "items": {
          "$ref": "#/definitions/UserToken"
        }
      }
    },
    "badRequestError": {
      "description": "BadRequestError is returned when the request is invalid and it cannot be processed.",
      "schema": {
        "$ref": "#/definitions/ErrorResponseBody"
      }
    },
    "calculateDashboardDiffResponse": {
      "description": "",
      "schema": {
        "type": "array",
        "items": {
          "type": "integer",
          "format": "uint8"
        }
      }
    },
    "conflictError": {
      "description": "ConflictError",
      "schema": {
        "$ref": "#/definitions/ErrorResponseBody"
      }
    },
    "createCorrelationResponse": {
      "description": "",
      "schema": {
        "$ref": "#/definitions/CreateCorrelationResponseBody"
      }
    },
    "createDashboardSnapshotResponse": {
      "description": "",
      "schema": {
        "type": "object",
        "properties": {
          "deleteKey": {
            "description": "Unique key used to delete the snapshot. It is different from the key so that only the creator can delete the snapshot.",
            "type": "string"
          },
          "deleteUrl": {
            "type": "string"
          },
          "id": {
            "description": "Snapshot id",
            "type": "integer",
            "format": "int64"
          },
          "key": {
            "description": "Unique key",
            "type": "string"
          },
          "url": {
            "type": "string"
          }
        }
      }
    },
    "createOrUpdateDatasourceResponse": {
      "description": "",
      "schema": {
        "type": "object",
        "required": [
          "id",
          "name",
          "message",
          "datasource"
        ],
        "properties": {
          "datasource": {
            "$ref": "#/definitions/DataSource"
          },
          "id": {
            "description": "ID Identifier of the new data source.",
            "type": "integer",
            "format": "int64",
            "example": 65
          },
          "message": {
            "description": "Message Message of the deleted dashboard.",
            "type": "string",
            "example": "Data source added"
          },
          "name": {
            "description": "Name of the new data source.",
            "type": "string",
            "example": "My Data source"
          }
        }
      }
    },
    "createOrgResponse": {
      "description": "",
      "schema": {
        "type": "object",
        "required": [
          "orgId",
          "message"
        ],
        "properties": {
          "message": {
            "description": "Message Message of the created org.",
            "type": "string",
            "example": "Data source added"
          },
          "orgId": {
            "description": "ID Identifier of the created org.",
            "type": "integer",
            "format": "int64",
            "example": 65
          }
        }
      }
    },
    "createPlaylistResponse": {
      "description": "",
      "schema": {
        "$ref": "#/definitions/Playlist"
      }
    },
    "createServiceAccountResponse": {
      "description": "",
      "schema": {
        "$ref": "#/definitions/ServiceAccountDTO"
      }
    },
    "createTeamResponse": {
      "description": "",
      "schema": {
        "type": "object",
        "properties": {
          "message": {
            "type": "string"
          },
          "teamId": {
            "type": "integer",
            "format": "int64"
          }
        }
      }
    },
    "createTokenResponse": {
      "description": "",
      "schema": {
        "$ref": "#/definitions/NewApiKeyResult"
      }
    },
    "dashboardResponse": {
      "description": "",
      "schema": {
        "$ref": "#/definitions/DashboardFullWithMeta"
      }
    },
    "dashboardVersionResponse": {
      "description": "",
      "schema": {
        "$ref": "#/definitions/DashboardVersionMeta"
      }
    },
    "dashboardVersionsResponse": {
      "description": "",
      "schema": {
        "type": "array",
        "items": {
          "$ref": "#/definitions/DashboardVersionDTO"
        }
      }
    },
    "deleteAlertNotificationChannelResponse": {
      "description": "",
      "schema": {
        "type": "object",
        "required": [
          "id",
          "message"
        ],
        "properties": {
          "id": {
            "description": "ID Identifier of the deleted notification channel.",
            "type": "integer",
            "format": "int64",
            "example": 65
          },
          "message": {
            "description": "Message Message of the deleted notificatiton channel.",
            "type": "string"
          }
        }
      }
    },
    "deleteCorrelationResponse": {
      "description": "",
      "schema": {
        "$ref": "#/definitions/DeleteCorrelationResponseBody"
      }
    },
    "deleteDashboardResponse": {
      "description": "",
      "schema": {
        "type": "object",
        "required": [
          "id",
          "title",
          "message"
        ],
        "properties": {
          "id": {
            "description": "ID Identifier of the deleted dashboard.",
            "type": "integer",
            "format": "int64",
            "example": 65
          },
          "message": {
            "description": "Message Message of the deleted dashboard.",
            "type": "string",
            "example": "Dashboard My Dashboard deleted"
          },
          "title": {
            "description": "Title Title of the deleted dashboard.",
            "type": "string",
            "example": "My Dashboard"
          }
        }
      }
    },
    "deleteDataSourceByNameResponse": {
      "description": "",
      "schema": {
        "type": "object",
        "required": [
          "id",
          "message"
        ],
        "properties": {
          "id": {
            "description": "ID Identifier of the deleted data source.",
            "type": "integer",
            "format": "int64",
            "example": 65
          },
          "message": {
            "description": "Message Message of the deleted dashboard.",
            "type": "string",
            "example": "Dashboard My Dashboard deleted"
          }
        }
      }
    },
    "deleteFolderResponse": {
      "description": "",
      "schema": {
        "type": "object",
        "required": [
          "id",
          "title",
          "message"
        ],
        "properties": {
          "id": {
            "description": "ID Identifier of the deleted folder.",
            "type": "integer",
            "format": "int64",
            "example": 65
          },
          "message": {
            "description": "Message Message of the deleted folder.",
            "type": "string",
            "example": "Folder My Folder deleted"
          },
          "title": {
            "description": "Title of the deleted folder.",
            "type": "string",
            "example": "My Folder"
          }
        }
      }
    },
    "folderResponse": {
      "description": "",
      "schema": {
        "$ref": "#/definitions/Folder"
      }
    },
    "forbiddenError": {
      "description": "ForbiddenError is returned if the user/token has insufficient permissions to access the requested resource.",
      "schema": {
        "$ref": "#/definitions/ErrorResponseBody"
      }
    },
    "genericError": {
      "description": "A GenericError is the default error message that is generated.\nFor certain status codes there are more appropriate error structures.",
      "schema": {
        "$ref": "#/definitions/ErrorResponseBody"
      }
    },
    "getAPIkeyResponse": {
      "description": "",
      "schema": {
        "type": "array",
        "items": {
          "$ref": "#/definitions/ApiKeyDTO"
        }
      }
    },
    "getAlertNotificationChannelResponse": {
      "description": "",
      "schema": {
        "$ref": "#/definitions/AlertNotification"
      }
    },
    "getAlertNotificationChannelsResponse": {
      "description": "",
      "schema": {
        "type": "array",
        "items": {
          "$ref": "#/definitions/AlertNotification"
        }
      }
    },
    "getAlertNotificationLookupResponse": {
      "description": "",
      "schema": {
        "type": "array",
        "items": {
          "$ref": "#/definitions/AlertNotificationLookup"
        }
      }
    },
    "getAlertResponse": {
      "description": "",
      "schema": {
        "$ref": "#/definitions/LegacyAlert"
      }
    },
    "getAlertsResponse": {
      "description": "",
      "schema": {
        "type": "array",
        "items": {
          "$ref": "#/definitions/AlertListItemDTO"
        }
      }
    },
    "getAnnotationByIDResponse": {
      "description": "",
      "schema": {
        "$ref": "#/definitions/ItemDTO"
      }
    },
    "getAnnotationTagsResponse": {
      "description": "",
      "schema": {
        "$ref": "#/definitions/GetAnnotationTagsResponse"
      }
    },
    "getAnnotationsResponse": {
      "description": "",
      "schema": {
        "type": "array",
        "items": {
          "$ref": "#/definitions/ItemDTO"
        }
      }
    },
    "getCorrelationResponse": {
      "description": "",
      "schema": {
        "$ref": "#/definitions/Correlation"
      }
    },
    "getCorrelationsBySourceUIDResponse": {
      "description": "",
      "schema": {
        "type": "array",
        "items": {
          "$ref": "#/definitions/Correlation"
        }
      }
    },
    "getCorrelationsResponse": {
      "description": "",
      "schema": {
        "type": "array",
        "items": {
          "$ref": "#/definitions/Correlation"
        }
      }
    },
    "getCurrentOrgResponse": {
      "description": "",
      "schema": {
        "$ref": "#/definitions/OrgDetailsDTO"
      }
    },
    "getDashboardPermissionsListResponse": {
      "description": "",
      "schema": {
        "type": "array",
        "items": {
          "$ref": "#/definitions/DashboardACLInfoDTO"
        }
      }
    },
    "getDashboardSnapshotResponse": {
      "description": ""
    },
    "getDashboardStatesResponse": {
      "description": "",
      "schema": {
        "type": "array",
        "items": {
          "$ref": "#/definitions/AlertStateInfoDTO"
        }
      }
    },
    "getDashboardsTagsResponse": {
      "description": "",
      "schema": {
        "type": "array",
        "items": {
          "$ref": "#/definitions/DashboardTagCloudItem"
        }
      }
    },
    "getDataSourceIDResponse": {
      "description": "",
      "schema": {
        "type": "object",
        "required": [
          "id"
        ],
        "properties": {
          "id": {
            "description": "ID Identifier of the data source.",
            "type": "integer",
            "format": "int64",
            "example": 65
          }
        }
      }
    },
    "getDataSourceResponse": {
      "description": "",
      "schema": {
        "$ref": "#/definitions/DataSource"
      }
    },
    "getDataSourcesResponse": {
      "description": "",
      "schema": {
        "$ref": "#/definitions/DataSourceList"
      }
    },
    "getFolderPermissionListResponse": {
      "description": "",
      "schema": {
        "type": "array",
        "items": {
          "$ref": "#/definitions/DashboardACLInfoDTO"
        }
      }
    },
    "getFoldersResponse": {
      "description": "",
      "schema": {
        "type": "array",
        "items": {
          "$ref": "#/definitions/FolderSearchHit"
        }
      }
    },
    "getHomeDashboardResponse": {
      "description": "",
      "schema": {
        "$ref": "#/definitions/GetHomeDashboardResponse"
      }
    },
    "getLibraryElementConnectionsResponse": {
      "description": "",
      "schema": {
        "$ref": "#/definitions/LibraryElementConnectionsResponse"
      }
    },
    "getLibraryElementResponse": {
      "description": "",
      "schema": {
        "$ref": "#/definitions/LibraryElementResponse"
      }
    },
    "getLibraryElementsResponse": {
      "description": "",
      "schema": {
        "$ref": "#/definitions/LibraryElementSearchResponse"
      }
    },
    "getOrgByIDResponse": {
      "description": "",
      "schema": {
        "$ref": "#/definitions/OrgDetailsDTO"
      }
    },
    "getOrgByNameResponse": {
      "description": "",
      "schema": {
        "$ref": "#/definitions/OrgDetailsDTO"
      }
    },
    "getOrgUsersForCurrentOrgLookupResponse": {
      "description": "",
      "schema": {
        "type": "array",
        "items": {
          "$ref": "#/definitions/UserLookupDTO"
        }
      }
    },
    "getOrgUsersForCurrentOrgResponse": {
      "description": "",
      "schema": {
        "type": "array",
        "items": {
          "$ref": "#/definitions/OrgUserDTO"
        }
      }
    },
    "getOrgUsersResponse": {
      "description": "",
      "schema": {
        "type": "array",
        "items": {
          "$ref": "#/definitions/OrgUserDTO"
        }
      }
    },
    "getPendingOrgInvitesResponse": {
      "description": "",
      "schema": {
        "type": "array",
        "items": {
          "$ref": "#/definitions/TempUserDTO"
        }
      }
    },
    "getPlaylistDashboardsResponse": {
      "description": "",
      "schema": {
        "$ref": "#/definitions/PlaylistDashboardsSlice"
      }
    },
    "getPlaylistItemsResponse": {
      "description": "",
      "schema": {
        "type": "array",
        "items": {
          "$ref": "#/definitions/PlaylistItem"
        }
      }
    },
    "getPlaylistResponse": {
      "description": "",
      "schema": {
        "$ref": "#/definitions/Playlist"
      }
    },
    "getPreferencesResponse": {
      "description": "",
      "schema": {
        "$ref": "#/definitions/Prefs"
      }
    },
    "getQueryHistoryDeleteQueryResponse": {
      "description": "",
      "schema": {
        "$ref": "#/definitions/QueryHistoryDeleteQueryResponse"
      }
    },
    "getQueryHistoryMigrationResponse": {
      "description": "",
      "schema": {
        "$ref": "#/definitions/QueryHistoryMigrationResponse"
      }
    },
    "getQueryHistoryResponse": {
      "description": "",
      "schema": {
        "$ref": "#/definitions/QueryHistoryResponse"
      }
    },
    "getQueryHistorySearchResponse": {
      "description": "",
      "schema": {
        "$ref": "#/definitions/QueryHistorySearchResponse"
      }
    },
    "getQuotaResponse": {
      "description": "",
      "schema": {
        "type": "array",
        "items": {
          "$ref": "#/definitions/QuotaDTO"
        }
      }
    },
    "getSharingOptionsResponse": {
      "description": "",
      "schema": {
        "type": "object",
        "properties": {
          "externalEnabled": {
            "type": "boolean"
          },
          "externalSnapshotName": {
            "type": "string"
          },
          "externalSnapshotURL": {
            "type": "string"
          }
        }
      }
    },
    "getSignedInUserOrgListResponse": {
      "description": "",
      "schema": {
        "type": "array",
        "items": {
          "$ref": "#/definitions/UserOrgDTO"
        }
      }
    },
    "getSignedInUserTeamListResponse": {
      "description": "",
      "schema": {
        "type": "array",
        "items": {
          "$ref": "#/definitions/TeamDTO"
        }
      }
    },
    "getTeamByIDResponse": {
      "description": "",
      "schema": {
        "$ref": "#/definitions/TeamDTO"
      }
    },
    "getTeamMembersResponse": {
      "description": "",
      "schema": {
        "type": "array",
        "items": {
          "$ref": "#/definitions/TeamMemberDTO"
        }
      }
    },
    "getUserAuthTokensResponse": {
      "description": "",
      "schema": {
        "type": "array",
        "items": {
          "$ref": "#/definitions/UserToken"
        }
      }
    },
    "getUserOrgListResponse": {
      "description": "",
      "schema": {
        "type": "array",
        "items": {
          "$ref": "#/definitions/UserOrgDTO"
        }
      }
    },
    "getUserTeamsResponse": {
      "description": "",
      "schema": {
        "type": "array",
        "items": {
          "$ref": "#/definitions/TeamDTO"
        }
      }
    },
    "helpFlagResponse": {
      "description": "",
      "schema": {
        "type": "object",
        "properties": {
          "helpFlags1": {
            "type": "integer",
            "format": "int64"
          },
          "message": {
            "type": "string"
          }
        }
      }
    },
    "importDashboardResponse": {
      "description": "",
      "schema": {
        "$ref": "#/definitions/ImportDashboardResponse"
      }
    },
    "internalServerError": {
      "description": "InternalServerError is a general error indicating something went wrong internally.",
      "schema": {
        "$ref": "#/definitions/ErrorResponseBody"
      }
    },
    "listSortOptionsResponse": {
      "description": "",
      "schema": {
        "type": "object",
        "properties": {
          "description": {
            "type": "string"
          },
          "displayName": {
            "type": "string"
          },
          "meta": {
            "type": "string"
          },
          "name": {
            "type": "string"
          }
        }
      }
    },
    "listTokensResponse": {
      "description": "",
      "schema": {
        "$ref": "#/definitions/TokenDTO"
      }
    },
    "notFoundError": {
      "description": "NotFoundError is returned when the requested resource was not found.",
      "schema": {
        "$ref": "#/definitions/ErrorResponseBody"
      }
    },
    "okResponse": {
      "description": "An OKResponse is returned if the request was successful.",
      "schema": {
        "$ref": "#/definitions/SuccessResponseBody"
      }
    },
    "pauseAlertResponse": {
      "description": "",
      "schema": {
        "type": "object",
        "required": [
          "alertId",
          "message"
        ],
        "properties": {
          "alertId": {
            "type": "integer",
            "format": "int64"
          },
          "message": {
            "type": "string"
          },
          "state": {
            "description": "Alert result state\nrequired true",
            "type": "string"
          }
        }
      }
    },
    "pauseAlertsResponse": {
      "description": "",
      "schema": {
        "type": "object",
        "required": [
          "alertsAffected",
          "message"
        ],
        "properties": {
          "alertsAffected": {
            "description": "AlertsAffected is the number of the affected alerts.",
            "type": "integer",
            "format": "int64"
          },
          "message": {
            "type": "string"
          },
          "state": {
            "description": "Alert result state\nrequired true",
            "type": "string"
          }
        }
      }
    },
    "postAPIkeyResponse": {
      "description": "",
      "schema": {
        "$ref": "#/definitions/NewApiKeyResult"
      }
    },
    "postAnnotationResponse": {
      "description": "",
      "schema": {
        "type": "object",
        "required": [
          "id",
          "message"
        ],
        "properties": {
          "id": {
            "description": "ID Identifier of the created annotation.",
            "type": "integer",
            "format": "int64",
            "example": 65
          },
          "message": {
            "description": "Message Message of the created annotation.",
            "type": "string"
          }
        }
      }
    },
    "postDashboardResponse": {
      "description": "",
      "schema": {
        "type": "object",
        "required": [
          "status",
          "title",
          "version",
          "id",
          "uid",
          "url"
        ],
        "properties": {
          "id": {
            "description": "ID The unique identifier (id) of the created/updated dashboard.",
            "type": "string",
            "example": "1"
          },
          "status": {
            "description": "Status status of the response.",
            "type": "string",
            "example": "success"
          },
          "title": {
            "description": "Slug The slug of the dashboard.",
            "type": "string",
            "example": "my-dashboard"
          },
          "uid": {
            "description": "UID The unique identifier (uid) of the created/updated dashboard.",
            "type": "string",
            "example": "nHz3SXiiz"
          },
          "url": {
            "description": "URL The relative URL for accessing the created/updated dashboard.",
            "type": "string",
            "example": "/d/nHz3SXiiz/my-dashboard"
          },
          "version": {
            "description": "Version The version of the dashboard.",
            "type": "integer",
            "format": "int64",
            "example": 2
          }
        }
      }
    },
    "preconditionFailedError": {
      "description": "PreconditionFailedError",
      "schema": {
        "$ref": "#/definitions/ErrorResponseBody"
      }
    },
    "queryMetricsWithExpressionsRespons": {
      "description": "",
      "schema": {
        "$ref": "#/definitions/QueryDataResponse"
      }
    },
    "retrieveServiceAccountResponse": {
      "description": "",
      "schema": {
        "$ref": "#/definitions/ServiceAccountDTO"
      }
    },
    "searchDashboardSnapshotsResponse": {
      "description": "",
      "schema": {
        "type": "array",
        "items": {
          "$ref": "#/definitions/DashboardSnapshotDTO"
        }
      }
    },
    "searchOrgServiceAccountsWithPagingResponse": {
      "description": "",
      "schema": {
        "$ref": "#/definitions/SearchOrgServiceAccountsResult"
      }
    },
    "searchOrgsResponse": {
      "description": "",
      "schema": {
        "type": "array",
        "items": {
          "$ref": "#/definitions/OrgDTO"
        }
      }
    },
    "searchPlaylistsResponse": {
      "description": "",
      "schema": {
        "$ref": "#/definitions/Playlists"
      }
    },
    "searchResponse": {
      "description": "",
      "schema": {
        "$ref": "#/definitions/HitList"
      }
    },
    "searchTeamsResponse": {
      "description": "",
      "schema": {
        "$ref": "#/definitions/SearchTeamQueryResult"
      }
    },
    "searchUsersResponse": {
      "description": "",
      "schema": {
        "$ref": "#/definitions/SearchUserQueryResult"
      }
    },
    "testAlertResponse": {
      "description": "",
      "schema": {
        "$ref": "#/definitions/AlertTestResult"
      }
    },
    "trimDashboardResponse": {
      "description": "",
      "schema": {
        "$ref": "#/definitions/TrimDashboardFullWithMeta"
      }
    },
    "unauthorisedError": {
      "description": "UnauthorizedError is returned when the request is not authenticated.",
      "schema": {
        "$ref": "#/definitions/ErrorResponseBody"
      }
    },
    "unprocessableEntityError": {
      "description": "UnprocessableEntityError",
      "schema": {
        "$ref": "#/definitions/ErrorResponseBody"
      }
    },
    "updateCorrelationResponse": {
      "description": "",
      "schema": {
        "$ref": "#/definitions/UpdateCorrelationResponseBody"
      }
    },
    "updatePlaylistResponse": {
      "description": "",
      "schema": {
        "$ref": "#/definitions/Playlist"
      }
    },
    "updateServiceAccountResponse": {
      "description": "",
      "schema": {
        "type": "object",
        "properties": {
          "id": {
            "type": "integer",
            "format": "int64"
          },
          "message": {
            "type": "string"
          },
          "name": {
            "type": "string"
          },
          "serviceaccount": {
            "$ref": "#/definitions/ServiceAccountProfileDTO"
          }
        }
      }
    },
    "userResponse": {
      "description": "",
      "schema": {
        "$ref": "#/definitions/UserProfileDTO"
      }
    },
    "validateDashboardResponse": {
      "description": "",
      "headers": {
        "isValid": {
          "type": "boolean"
        },
        "message": {
          "type": "string"
        }
      }
    }
  },
  "securityDefinitions": {
    "api_key": {
      "type": "apiKey",
      "name": "Authorization",
      "in": "header"
    },
    "basic": {
      "type": "basic"
    }
  },
  "security": [
    {
      "basic": []
    },
    {
      "api_key": []
    }
  ],
  "tags": [
    {
      "description": "If you are running Grafana Enterprise and have Fine-grained access control enabled, for some endpoints you would need to have relevant permissions. Refer to specific resources to understand what permissions are required.",
      "name": "datasources"
    },
    {
      "description": "Folders are identified by the identifier (id) and the unique identifier (uid).\nThe identifier (id) of a folder is an auto-incrementing numeric value and is only unique per Grafana install.\nThe unique identifier (uid) of a folder can be used for uniquely identify folders between multiple Grafana installs. It’s automatically generated if not provided when creating a folder. The uid allows having consistent URLs for accessing folders and when syncing folders between multiple Grafana installs. This means that changing the title of a folder will not break any bookmarked links to that folder.\nThe uid can have a maximum length of 40 characters.\n\nThe General folder (id=0) is special and is not part of the Folder API which means that you cannot use this API for retrieving information about the General folder.",
      "name": "folders"
    },
    {
      "description": "Permissions with `folderId=-1` are the default permissions for users with the Viewer and Editor roles. Permissions can be set for a user, a team or a role (Viewer or Editor). Permissions cannot be set for Admins - they always have access to everything.",
      "name": "folder_permissions"
    },
    {
      "description": "The Admin HTTP API does not currently work with an API Token. API Tokens are currently only linked to an organization and an organization role. They cannot be given the permission of server admin, only users can be given that permission. So in order to use these API calls you will have to use Basic Auth and the Grafana user must have the Grafana Admin permission. (The default admin user is called admin and has permission to use this API.)",
      "name": "admin"
    },
    {
      "description": "You can use the Alerting API to get information about legacy dashboard alerts and their states but this API cannot be used to modify the alert. To create new alerts or modify them you need to update the dashboard JSON that contains the alerts.\nThis topic is relevant for the legacy dashboard alerts only.\nYou can find Grafana 8 alerts API specification details [here](https://editor.swagger.io/?url=https://raw.githubusercontent.com/grafana/grafana/main/pkg/services/ngalert/api/tooling/post.json).",
      "name": "legacy_alerts"
    },
    {
      "description": "The identifier (id) of a notification channel is an auto-incrementing numeric value and is only unique per Grafana install.\nThe unique identifier (uid) of a notification channel can be used for uniquely identify a notification channel between multiple Grafana installs. It’s automatically generated if not provided when creating a notification channel. The uid allows having consistent URLs for accessing notification channels and when syncing notification channels between multiple Grafana installations, refer to alert notification channel provisioning.\nThe uid can have a maximum length of 40 characters.",
      "name": "legacy_alerts_notification_channels"
    },
    {
      "description": "Grafana Annotations feature released in Grafana 4.6. Annotations are saved in the Grafana database (sqlite, mysql or postgres). Annotations can be organization annotations that can be shown on any dashboard by configuring an annotation data source - they are filtered by tags. Or they can be tied to a panel on a dashboard and are then only shown on that panel.",
      "name": "annotations"
    },
    {
      "description": "The identifier (ID) of a library element is an auto-incrementing numeric value that is unique per Grafana install.\nThe unique identifier (UID) of a library element uniquely identifies library elements between multiple Grafana installs. It’s automatically generated unless you specify it during library element creation. The UID provides consistent URLs for accessing library elements and when syncing library elements between multiple Grafana installs.\nThe maximum length of a UID is 40 characters.",
      "name": "library_elements"
    },
    {
      "description": "The identifier (ID) of a query in query history is an auto-incrementing numeric value that is unique per Grafana install.\nThe unique identifier (UID) of a query history uniquely identifies queries in query history between multiple Grafana installs. It’s automatically generated. The UID provides consistent URLs for accessing queries in query history.",
      "name": "query_history"
    },
    {
      "description": "The Admin Organizations HTTP API does not currently work with an API Token. API Tokens are currently only linked to an organization and an organization role. They cannot be given the permission of server admin, only users can be given that permission. So in order to use these API calls you will have to use Basic Auth and the Grafana user must have the Grafana Admin permission (The default admin user is called `admin` and has permission to use this API).",
      "name": "orgs"
    },
    {
      "description": "If you are running Grafana Enterprise and have Fine-grained access control enabled, for some endpoints you would need to have relevant permissions. Refer to specific resources to understand what permissions are required.",
      "name": "org"
    },
    {
      "description": "This API can be used to create/update/delete Teams and to add/remove users to Teams. All actions require that the user has the Admin role for the organization.",
      "name": "teams"
    },
    {
      "description": "This API can be used to enable, disable, list, add and remove permissions for a data source.\nPermissions can be set for a user or a team. Permissions cannot be set for Admins - they always have access to everything.\nThis is only available in Grafana Enterprise\nIf you are running Grafana Enterprise and have Fine-grained access control enabled, for some endpoints you would need to have relevant permissions. Refer to specific resources to understand what permissions are required.",
      "name": "datasource_permissions"
    },
    {
      "description": "These are only available in Grafana Enterprise",
      "name": "enterprise"
    },
    {
      "description": "The API can be used to create, update, get and list roles, and create or remove built-in role assignments. To use the API, you would need to enable fine-grained access control.\nThis only available in Grafana Enterprise.\nThe API does not currently work with an API Token. So in order to use these API endpoints you will have to use Basic auth.",
      "name": "access_control"
    },
    {
      "description": "Licensing is only available in Grafana Enterprise. Read more about Grafana Enterprise.\nIf you are running Grafana Enterprise and have Fine-grained access control enabled, for some endpoints you would need to have relevant permissions. Refer to specific resources to understand what permissions are required.",
      "name": "licensing"
    },
    {
      "description": "This API allows you to interact programmatically with the Reporting feature.\nReporting is only available in Grafana Enterprise. Read more about Grafana Enterprise.\nIf you have Fine-grained access Control enabled, for some endpoints you would need to have relevant permissions. Refer to specific resources to understand what permissions are required.",
      "name": "reports"
    },
    {
      "description": "Grafana Alerting Alertmanager-compatible endpoints",
      "name": "alertmanager"
    },
    {
      "description": "Grafana Alerting endpoints for managing rules",
      "name": "ruler"
    },
    {
      "description": "Grafana Alerting testing endpoints",
      "name": "testing"
    },
    {
      "description": "Grafana Alerting Prometheus-compatible endpoints",
      "name": "prometheus"
    },
    {
      "description": "If you are running Grafana Enterprise, for some endpoints you'll need to have specific permissions. Refer to [Role-based access control permissions](https://grafana.com/docs/grafana/latest/administration/roles-and-permissions/access-control/custom-role-actions-scopes/) for more information.",
      "name": "service_accounts"
    }
  ]
}<|MERGE_RESOLUTION|>--- conflicted
+++ resolved
@@ -2825,11 +2825,7 @@
     },
     "/datasources/proxy/uid/{uid}/{datasource_proxy_route}": {
       "get": {
-<<<<<<< HEAD
-        "description": "Proxies all calls to the actual data source.",
-=======
         "description": "Returns all folders that the authenticated user has permission to view.\nIf nested folders are enabled, it expects an additional query parameter with the parent folder UID.",
->>>>>>> c34aa055
         "tags": [
           "datasources"
         ],
@@ -2843,12 +2839,6 @@
             "required": true
           },
           {
-<<<<<<< HEAD
-            "type": "string",
-            "name": "uid",
-            "in": "path",
-            "required": true
-=======
             "type": "integer",
             "format": "int64",
             "default": 1,
@@ -2861,7 +2851,6 @@
             "description": "The parent folder UID",
             "name": "parent_uid",
             "in": "query"
->>>>>>> c34aa055
           }
         ],
         "responses": {
@@ -10945,9 +10934,6 @@
         }
       }
     },
-<<<<<<< HEAD
-    "SearchServiceAccountsResult": {
-=======
     "ScheduleDTO": {
       "type": "object",
       "properties": {
@@ -10992,7 +10978,6 @@
       }
     },
     "SearchOrgServiceAccountsResult": {
->>>>>>> c34aa055
       "description": "swagger: model",
       "type": "object",
       "properties": {
