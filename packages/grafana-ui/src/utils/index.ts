--- conflicted
+++ resolved
@@ -3,10 +3,7 @@
 export * from './valueFormats/valueFormats';
 export * from './colors';
 export * from './namedColorsPalette';
-<<<<<<< HEAD
 export * from './thresholds';
-=======
 export * from './string';
 export * from './deprecationWarning';
-export { getMappedValue } from './valueMappings';
->>>>>>> 6f683a8e
+export { getMappedValue } from './valueMappings';