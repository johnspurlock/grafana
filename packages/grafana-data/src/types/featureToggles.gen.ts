--- conflicted
+++ resolved
@@ -101,10 +101,7 @@
   cloudWatchLogsMonacoEditor?: boolean;
   exploreScrollableLogsContainer?: boolean;
   recordedQueriesMulti?: boolean;
-<<<<<<< HEAD
-  allowedCookieRegexPattern?: boolean;
-=======
   alertingLokiRangeToInstant?: boolean;
   flameGraphV2?: boolean;
->>>>>>> a50afe67
+  allowedCookieRegexPattern?: boolean;
 }