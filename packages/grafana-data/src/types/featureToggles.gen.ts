--- conflicted
+++ resolved
@@ -99,9 +99,5 @@
   extraThemes?: boolean;
   lokiPredefinedOperations?: boolean;
   pluginsFrontendSandbox?: boolean;
-<<<<<<< HEAD
-  dashboardEmbed?: boolean;
-=======
   sqlDatasourceDatabaseSelection?: boolean;
->>>>>>> f94e07f5
 }