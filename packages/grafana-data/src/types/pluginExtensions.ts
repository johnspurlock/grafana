--- conflicted
+++ resolved
@@ -2,18 +2,10 @@
  * These types are exposed when rendering extension points
  */
 
-<<<<<<< HEAD
-export interface PluginExtensionContext {
-  /**
-   * Version number of the context to make it easier for plugin developers
-   * to manage multiple versions of the context when supporting multiple
-   * versions of Grafana.
-   */
-  version: number;
-=======
+export interface PluginExtensionContext {}
+
 export enum PluginExtensionPlacements {
   DashboardPanelMenu = 'grafana/dashboard/panel/menu',
->>>>>>> 5e46ea17
 }
 
 export enum PluginExtensionTypes {
